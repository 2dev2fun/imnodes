// the structure of this file:
//
// [SECTION] internal data structures
// [SECTION] global struct
// [SECTION] editor context definition
// [SECTION] draw list helper
// [SECTION] ObjectPool implementation
// [SECTION] ui state logic
// [SECTION] render helpers
// [SECTION] API implementation

#include "imnodes.h"

#include <imgui.h>
#define IMGUI_DEFINE_MATH_OPERATORS
#include <imgui_internal.h>

// Check minimum ImGui version
#define MINIMUM_COMPATIBLE_IMGUI_VERSION 17400
#if IMGUI_VERSION_NUM < MINIMUM_COMPATIBLE_IMGUI_VERSION
#error "Minimum ImGui version requirement not met -- please use a newer version!"
#endif

#include <assert.h>
#include <limits.h>
#include <math.h>
#include <new>
#include <stdint.h>
#include <string.h> // strlen, strncmp
#include <stdio.h>  // for fwrite, ssprintf, sscanf
#include <stdlib.h>

namespace imnodes
{
namespace
{
enum ScopeFlags
{
    Scope_None = 1,
    Scope_Editor = 1 << 1,
    Scope_Node = 1 << 2,
    Scope_Attribute = 1 << 3
};

enum AttributeType
{
    AttributeType_None,
    AttributeType_Input,
    AttributeType_Output
};

enum ElementStateChange
{
    ElementStateChange_None = 0,
    ElementStateChange_LinkStarted = 1 << 0,
    ElementStateChange_LinkDropped = 1 << 1,
    ElementStateChange_LinkCreated = 1 << 2
};

// [SECTION] internal data structures

// The object T must have the following interface:
//
// struct T
// {
//     T();
//
//     int id;
// };
template<typename T>
struct ObjectPool
{
    ImVector<T> pool;
    ImVector<bool> in_use;
    ImVector<int> free_list;
    ImGuiStorage id_map;

    ObjectPool() : pool(), in_use(), free_list(), id_map() {}
};

// Emulates std::optional<int> using the sentinel value `invalid_index`.
struct OptionalIndex
{
    OptionalIndex() : m_index(invalid_index) {}
    OptionalIndex(const int value) : m_index(value) {}

    // Observers

    inline bool has_value() const { return m_index != invalid_index; }

    inline int value() const
    {
        assert(has_value());
        return m_index;
    }

    // Modifiers

    inline OptionalIndex& operator=(const int value)
    {
        m_index = value;
        return *this;
    }

    inline void reset() { m_index = invalid_index; }

    inline bool operator==(const OptionalIndex& rhs) const { return m_index == rhs.m_index; }

    inline bool operator==(const int rhs) const { return m_index == rhs; }

    inline bool operator!=(const OptionalIndex& rhs) const { return m_index != rhs.m_index; }

    inline bool operator!=(const int rhs) const { return m_index != rhs; }

    static const int invalid_index = -1;

private:
    int m_index;
};

struct NodeData
{
    int id;
    ImVec2 origin; // The node origin is in editor space
    ImRect title_bar_content_rect;
    ImRect rect;

    struct
    {
        ImU32 background, background_hovered, background_selected, outline, titlebar,
            titlebar_hovered, titlebar_selected;
    } color_style;

    struct
    {
        float corner_rounding;
        ImVec2 padding;
        float border_thickness;
    } layout_style;

    ImVector<int> pin_indices;
    bool draggable;

    NodeData(const int node_id)
        : id(node_id), origin(100.0f, 100.0f), title_bar_content_rect(),
          rect(ImVec2(0.0f, 0.0f), ImVec2(0.0f, 0.0f)), color_style(), layout_style(),
          pin_indices(), draggable(true)
    {
    }

    ~NodeData() { id = INT_MIN; }
};

struct PinData
{
    int id;
    int parent_node_idx;
    ImRect attribute_rect;
    AttributeType type;
    PinShape shape;
    ImVec2 pos; // screen-space coordinates
    int flags;

    struct
    {
        ImU32 background, hovered;
    } color_style;

    PinData(const int pin_id)
        : id(pin_id), parent_node_idx(), attribute_rect(), type(AttributeType_None),
          shape(PinShape_CircleFilled), pos(), flags(AttributeFlags_None), color_style()
    {
    }
};

struct LinkData
{
    int id;
    int start_pin_idx, end_pin_idx;

    struct
    {
        ImU32 base, hovered, selected;
    } color_style;

    LinkData(const int link_id) : id(link_id), start_pin_idx(), end_pin_idx(), color_style() {}
};

struct LinkPredicate
{
    bool operator()(const LinkData& lhs, const LinkData& rhs) const
    {
        // Do a unique compare by sorting the pins' addresses.
        // This catches duplicate links, whether they are in the
        // same direction or not.
        // Sorting by pin index should have the uniqueness guarantees as sorting
        // by id -- each unique id will get one slot in the link pool array.

        int lhs_start = lhs.start_pin_idx;
        int lhs_end = lhs.end_pin_idx;
        int rhs_start = rhs.start_pin_idx;
        int rhs_end = rhs.end_pin_idx;

        if (lhs_start > lhs_end)
        {
            ImSwap(lhs_start, lhs_end);
        }

        if (rhs_start > rhs_end)
        {
            ImSwap(rhs_start, rhs_end);
        }

        return lhs_start == rhs_start && lhs_end == rhs_end;
    }
};

struct BezierCurve
{
    // the curve control points
    ImVec2 p0, p1, p2, p3;
};

struct LinkBezierData
{
    BezierCurve bezier;
    int num_segments;
};

enum ClickInteractionType
{
    ClickInteractionType_Node,
    ClickInteractionType_Link,
    ClickInteractionType_LinkCreation,
    ClickInteractionType_Panning,
    ClickInteractionType_BoxSelection,
    ClickInteractionType_None
};

enum LinkCreationType
{
    LinkCreationType_Standard,
    LinkCreationType_FromDetach
};

struct ClickInteractionState
{
    struct
    {
        int start_pin_idx;
        OptionalIndex end_pin_idx;
        LinkCreationType link_creation_type;
    } link_creation;

    struct
    {
        ImRect rect;
    } box_selector;
};

struct ColorStyleElement
{
    ImU32 color;
    ColorStyle item;

    ColorStyleElement(const ImU32 c, const ColorStyle s) : color(c), item(s) {}
};

struct StyleElement
{
    StyleVar item;
    float value;

    StyleElement(const float value, const StyleVar variable) : item(variable), value(value) {}
};

// [SECTION] global struct
// this stores data which only lives for one frame
struct
{
    EditorContext* default_editor_ctx;
    EditorContext* editor_ctx;

    // Canvas draw list and helper state
    ImDrawList* canvas_draw_list;
    ImGuiStorage node_idx_to_submission_idx;
    ImVector<int> node_idx_submission_order;
    ImVector<int> node_indices_overlapping_with_mouse;
    ImVector<int> occluded_pin_indices;

    // Canvas extents
    ImVec2 canvas_origin_screen_space;
    ImRect canvas_rect_screen_space;

    // Debug helpers
    ScopeFlags current_scope;

    // Configuration state
    IO io;
    Style style;
    ImVector<ColorStyleElement> color_modifier_stack;
    ImVector<StyleElement> style_modifier_stack;
    ImGuiTextBuffer text_buffer;

    int current_attribute_flags;
    ImVector<int> attribute_flag_stack;

    // UI element state
    int current_node_idx;
    int current_pin_idx;
    int current_attribute_id;

    OptionalIndex hovered_node_idx;
    OptionalIndex interactive_node_idx;
    OptionalIndex hovered_link_idx;
    OptionalIndex hovered_pin_idx;
    int hovered_pin_flags;

    OptionalIndex deleted_link_idx;
    OptionalIndex snap_link_idx;

    // Event helper state
    int element_state_change;

    int active_attribute_id;
    bool active_attribute;

    // ImGui::IO cache

    ImVec2 mouse_pos;

    bool left_mouse_clicked;
    bool left_mouse_released;
    bool middle_mouse_clicked;
    bool left_mouse_dragging;
    bool middle_mouse_dragging;
} g;

EditorContext& editor_context_get()
{
    // No editor context was set! Did you forget to call imnodes::Initialize?
    assert(g.editor_ctx != NULL);
    return *g.editor_ctx;
}

inline ImVec2 eval_bezier(float t, const BezierCurve& bezier)
{
    // B(t) = (1-t)**3 p0 + 3(1 - t)**2 t P1 + 3(1-t)t**2 P2 + t**3 P3
    return ImVec2(
        (1 - t) * (1 - t) * (1 - t) * bezier.p0.x + 3 * (1 - t) * (1 - t) * t * bezier.p1.x +
            3 * (1 - t) * t * t * bezier.p2.x + t * t * t * bezier.p3.x,
        (1 - t) * (1 - t) * (1 - t) * bezier.p0.y + 3 * (1 - t) * (1 - t) * t * bezier.p1.y +
            3 * (1 - t) * t * t * bezier.p2.y + t * t * t * bezier.p3.y);
}

// Calculates the closest point along each bezier curve segment.
ImVec2 get_closest_point_on_cubic_bezier(
    const int num_segments,
    const ImVec2& p,
    const BezierCurve& bezier)
{
    IM_ASSERT(num_segments > 0);
    ImVec2 p_last = bezier.p0;
    ImVec2 p_closest;
    float p_closest_dist = FLT_MAX;
    float t_step = 1.0f / (float)num_segments;
    for (int i = 1; i <= num_segments; ++i)
    {
        ImVec2 p_current = eval_bezier(t_step * i, bezier);
        ImVec2 p_line = ImLineClosestPoint(p_last, p_current, p);
        float dist = ImLengthSqr(p - p_line);
        if (dist < p_closest_dist)
        {
            p_closest = p_line;
            p_closest_dist = dist;
        }
        p_last = p_current;
    }
    return p_closest;
}

inline float get_distance_to_cubic_bezier(
    const ImVec2& pos,
    const BezierCurve& bezier,
    const int num_segments)
{
    const ImVec2 point_on_curve = get_closest_point_on_cubic_bezier(num_segments, pos, bezier);

    const ImVec2 to_curve = point_on_curve - pos;
    return ImSqrt(ImLengthSqr(to_curve));
}

inline ImRect get_containing_rect_for_bezier_curve(const BezierCurve& bezier)
{
    const ImVec2 min = ImVec2(ImMin(bezier.p0.x, bezier.p3.x), ImMin(bezier.p0.y, bezier.p3.y));
    const ImVec2 max = ImVec2(ImMax(bezier.p0.x, bezier.p3.x), ImMax(bezier.p0.y, bezier.p3.y));

    const float hover_distance = g.style.link_hover_distance;

    ImRect rect(min, max);
    rect.Add(bezier.p1);
    rect.Add(bezier.p2);
    rect.Expand(ImVec2(hover_distance, hover_distance));

    return rect;
}

inline LinkBezierData get_link_renderable(
    ImVec2 start,
    ImVec2 end,
    const AttributeType start_type,
    const float line_segments_per_length)
{
    assert((start_type == AttributeType_Input) || (start_type == AttributeType_Output));
    if (start_type == AttributeType_Input)
    {
        ImSwap(start, end);
    }

    const float link_length = ImSqrt(ImLengthSqr(end - start));
    const ImVec2 offset = ImVec2(0.25f * link_length, 0.f);
    LinkBezierData link_data;
    link_data.bezier.p0 = start;
    link_data.bezier.p1 = start + offset;
    link_data.bezier.p2 = end - offset;
    link_data.bezier.p3 = end;
    link_data.num_segments = ImMax(static_cast<int>(link_length * line_segments_per_length), 1);
    return link_data;
}

inline float eval_implicit_line_eq(const ImVec2& p1, const ImVec2& p2, const ImVec2& p)
{
    return (p2.y - p1.y) * p.x + (p1.x - p2.x) * p.y + (p2.x * p1.y - p1.x * p2.y);
}

inline int sign(float val) { return int(val > 0.0f) - int(val < 0.0f); }

inline bool rectangle_overlaps_line_segment(const ImRect& rect, const ImVec2& p1, const ImVec2& p2)
{
    // Trivial case: rectangle contains an endpoint
    if (rect.Contains(p1) || rect.Contains(p2))
    {
        return true;
    }

    // Flip rectangle if necessary
    ImRect flip_rect = rect;

    if (flip_rect.Min.x > flip_rect.Max.x)
    {
        ImSwap(flip_rect.Min.x, flip_rect.Max.x);
    }

    if (flip_rect.Min.y > flip_rect.Max.y)
    {
        ImSwap(flip_rect.Min.y, flip_rect.Max.y);
    }

    // Trivial case: line segment lies to one particular side of rectangle
    if ((p1.x < flip_rect.Min.x && p2.x < flip_rect.Min.x) ||
        (p1.x > flip_rect.Max.x && p2.x > flip_rect.Max.x) ||
        (p1.y < flip_rect.Min.y && p2.y < flip_rect.Min.y) ||
        (p1.y > flip_rect.Max.y && p2.y > flip_rect.Max.y))
    {
        return false;
    }

    const int corner_signs[4] = {
        sign(eval_implicit_line_eq(p1, p2, flip_rect.Min)),
        sign(eval_implicit_line_eq(p1, p2, ImVec2(flip_rect.Max.x, flip_rect.Min.y))),
        sign(eval_implicit_line_eq(p1, p2, ImVec2(flip_rect.Min.x, flip_rect.Max.y))),
        sign(eval_implicit_line_eq(p1, p2, flip_rect.Max))};

    int sum = 0;
    int sum_abs = 0;

    for (int i = 0; i < 4; ++i)
    {
        sum += corner_signs[i];
        sum_abs += abs(corner_signs[i]);
    }

    // At least one corner of rectangle lies on a different side of line segment
    return abs(sum) != sum_abs;
}

inline bool rectangle_overlaps_bezier(const ImRect& rectangle, const LinkBezierData& link_data)
{
    ImVec2 current = eval_bezier(0.f, link_data.bezier);
    const float dt = 1.0f / link_data.num_segments;
    for (int s = 0; s < link_data.num_segments; ++s)
    {
        ImVec2 next = eval_bezier(static_cast<float>((s + 1) * dt), link_data.bezier);
        if (rectangle_overlaps_line_segment(rectangle, current, next))
        {
            return true;
        }
        current = next;
    }
    return false;
}

inline bool rectangle_overlaps_link(
    const ImRect& rectangle,
    const ImVec2& start,
    const ImVec2& end,
    const AttributeType start_type)
{
    // First level: simple rejection test via rectangle overlap:

    ImRect lrect = ImRect(start, end);
    if (lrect.Min.x > lrect.Max.x)
    {
        ImSwap(lrect.Min.x, lrect.Max.x);
    }

    if (lrect.Min.y > lrect.Max.y)
    {
        ImSwap(lrect.Min.y, lrect.Max.y);
    }

    if (rectangle.Overlaps(lrect))
    {
        // First, check if either one or both endpoinds are trivially contained
        // in the rectangle

        if (rectangle.Contains(start) || rectangle.Contains(end))
        {
            return true;
        }

        // Second level of refinement: do a more expensive test against the
        // link

        const LinkBezierData link_data =
            get_link_renderable(start, end, start_type, g.style.link_line_segments_per_length);
        return rectangle_overlaps_bezier(rectangle, link_data);
    }

    return false;
}
} // namespace

// [SECTION] editor context definition

struct EditorContext
{
    ObjectPool<NodeData> nodes;
    ObjectPool<PinData> pins;
    ObjectPool<LinkData> links;

    ImVector<int> node_depth_order;

    // ui related fields
    ImVec2 panning;

    ImVector<int> selected_node_indices;
    ImVector<int> selected_link_indices;

    ClickInteractionType click_interaction_type;
    ClickInteractionState click_interaction_state;

    EditorContext()
        : nodes(), pins(), links(), panning(0.f, 0.f), selected_node_indices(),
          selected_link_indices(), click_interaction_type(ClickInteractionType_None),
          click_interaction_state()
    {
    }
};

namespace
{
// [SECTION] draw list helper

void ImDrawList_grow_channels(ImDrawList* draw_list, const int num_channels)
{
    ImDrawListSplitter& splitter = draw_list->_Splitter;

    if (splitter._Count == 1)
    {
        splitter.Split(draw_list, num_channels + 1);
        return;
    }

    // NOTE: this logic has been lifted from ImDrawListSplitter::Split with slight modifications
    // to allow nested splits. The main modification is that we only create new ImDrawChannel
    // instances after splitter._Count, instead of over the whole splitter._Channels array like
    // the regular ImDrawListSplitter::Split method does.

    const int old_channel_capacity = splitter._Channels.Size;
    // NOTE: _Channels is not resized down, and therefore _Count <= _Channels.size()!
    const int old_channel_count = splitter._Count;
    const int requested_channel_count = old_channel_count + num_channels;
    if (old_channel_capacity < old_channel_count + num_channels)
    {
        splitter._Channels.resize(requested_channel_count);
    }

    splitter._Count = requested_channel_count;

    for (int i = old_channel_count; i < requested_channel_count; ++i)
    {
        ImDrawChannel& channel = splitter._Channels[i];

        // If we're inside the old capacity region of the array, we need to reuse the existing
        // memory of the command and index buffers.
        if (i < old_channel_capacity)
        {
            channel._CmdBuffer.resize(0);
            channel._IdxBuffer.resize(0);
        }
        // Else, we need to construct new draw channels.
        else
        {
            IM_PLACEMENT_NEW(&channel) ImDrawChannel();
        }

        {
            ImDrawCmd draw_cmd;
            draw_cmd.ClipRect = draw_list->_ClipRectStack.back();
            draw_cmd.TextureId = draw_list->_TextureIdStack.back();
            channel._CmdBuffer.push_back(draw_cmd);
        }
    }
}

void ImDrawListSplitter_swap_channels(
    ImDrawListSplitter& splitter,
    const int lhs_idx,
    const int rhs_idx)
{
    if (lhs_idx == rhs_idx)
    {
        return;
    }

    assert(lhs_idx >= 0 && lhs_idx < splitter._Count);
    assert(rhs_idx >= 0 && rhs_idx < splitter._Count);

    ImDrawChannel& lhs_channel = splitter._Channels[lhs_idx];
    ImDrawChannel& rhs_channel = splitter._Channels[rhs_idx];
    lhs_channel._CmdBuffer.swap(rhs_channel._CmdBuffer);
    lhs_channel._IdxBuffer.swap(rhs_channel._IdxBuffer);

    const int current_channel = splitter._Current;

    if (current_channel == lhs_idx)
    {
        splitter._Current = rhs_idx;
    }
    else if (current_channel == rhs_idx)
    {
        splitter._Current = lhs_idx;
    }
}

void draw_list_set(ImDrawList* window_draw_list)
{
    g.canvas_draw_list = window_draw_list;
    g.node_idx_to_submission_idx.Clear();
    g.node_idx_submission_order.clear();
}

// The draw list channels are structured as follows. First we have our base channel, the canvas grid
// on which we render the grid lines in BeginNodeEditor(). The base channel is the reason
// draw_list_submission_idx_to_background_channel_idx offsets the index by one. Each BeginNode()
// call appends two new draw channels, for the node background and foreground. The node foreground
// is the channel into which the node's ImGui content is rendered. Finally, in EndNodeEditor() we
// append one last draw channel for rendering the selection box and the incomplete link on top of
// everything else.
//
// +----------+----------+----------+----------+----------+----------+
// |          |          |          |          |          |          |
// |canvas    |node      |node      |...       |...       |click     |
// |grid      |background|foreground|          |          |interaction
// |          |          |          |          |          |          |
// +----------+----------+----------+----------+----------+----------+
//            |                     |
//            |   submission idx    |
//            |                     |
//            -----------------------

void draw_list_add_node(const int node_idx)
{
    g.node_idx_to_submission_idx.SetInt(
        static_cast<ImGuiID>(node_idx), g.node_idx_submission_order.Size);
    g.node_idx_submission_order.push_back(node_idx);
    ImDrawList_grow_channels(g.canvas_draw_list, 2);
}

void draw_list_append_click_interaction_channel()
{
    // NOTE: don't use this function outside of EndNodeEditor. Using this before all nodes have been
    // added will screw up the node draw order.
    ImDrawList_grow_channels(g.canvas_draw_list, 1);
}

int draw_list_submission_idx_to_background_channel_idx(const int submission_idx)
{
    // NOTE: the first channel is the canvas background, i.e. the grid
    return 1 + 2 * submission_idx;
}

int draw_list_submission_idx_to_foreground_channel_idx(const int submission_idx)
{
    return draw_list_submission_idx_to_background_channel_idx(submission_idx) + 1;
}

void draw_list_activate_click_interaction_channel()
{
    g.canvas_draw_list->_Splitter.SetCurrentChannel(
        g.canvas_draw_list, g.canvas_draw_list->_Splitter._Count - 1);
}

void draw_list_activate_current_node_foreground()
{
    const int foreground_channel_idx =
        draw_list_submission_idx_to_foreground_channel_idx(g.node_idx_submission_order.Size - 1);
    g.canvas_draw_list->_Splitter.SetCurrentChannel(g.canvas_draw_list, foreground_channel_idx);
}

void draw_list_activate_node_background(const int node_idx)
{
    const int submission_idx =
        g.node_idx_to_submission_idx.GetInt(static_cast<ImGuiID>(node_idx), -1);
    // There is a discrepancy in the submitted node count and the rendered node count! Did you call
    // one of the following functions
    // * EditorContextMoveToNode
    // * SetNodeScreenSpacePos
    // * SetNodeGridSpacePos
    // * SetNodeDraggable
    // after the BeginNode/EndNode function calls?
    assert(submission_idx != -1);
    const int background_channel_idx =
        draw_list_submission_idx_to_background_channel_idx(submission_idx);
    g.canvas_draw_list->_Splitter.SetCurrentChannel(g.canvas_draw_list, background_channel_idx);
}

void draw_list_swap_submission_indices(const int lhs_idx, const int rhs_idx)
{
    assert(lhs_idx != rhs_idx);

    const int lhs_foreground_channel_idx =
        draw_list_submission_idx_to_foreground_channel_idx(lhs_idx);
    const int lhs_background_channel_idx =
        draw_list_submission_idx_to_background_channel_idx(lhs_idx);
    const int rhs_foreground_channel_idx =
        draw_list_submission_idx_to_foreground_channel_idx(rhs_idx);
    const int rhs_background_channel_idx =
        draw_list_submission_idx_to_background_channel_idx(rhs_idx);

    ImDrawListSplitter_swap_channels(
        g.canvas_draw_list->_Splitter, lhs_background_channel_idx, rhs_background_channel_idx);
    ImDrawListSplitter_swap_channels(
        g.canvas_draw_list->_Splitter, lhs_foreground_channel_idx, rhs_foreground_channel_idx);
}

void draw_list_sort_channels_by_depth(const ImVector<int>& node_idx_depth_order)
{
    if (g.node_idx_to_submission_idx.Data.Size < 2)
    {
        return;
    }

    assert(node_idx_depth_order.Size == g.node_idx_submission_order.Size);

    int start_idx = node_idx_depth_order.Size - 1;

    while (node_idx_depth_order[start_idx] == g.node_idx_submission_order[start_idx])
    {
        if (--start_idx == 0)
        {
            // early out if submission order and depth order are the same
            return;
        }
    }

    // TODO: this is an O(N^2) algorithm. It might be worthwhile revisiting this to see if the time
    // complexity can be reduced.

    for (int depth_idx = start_idx; depth_idx > 0; --depth_idx)
    {
        const int node_idx = node_idx_depth_order[depth_idx];

        // Find the current index of the node_idx in the submission order array
        int submission_idx = -1;
        for (int i = 0; i < g.node_idx_submission_order.Size; ++i)
        {
            if (g.node_idx_submission_order[i] == node_idx)
            {
                submission_idx = i;
                break;
            }
        }
        assert(submission_idx >= 0);

        if (submission_idx == depth_idx)
        {
            continue;
        }

        for (int j = submission_idx; j < depth_idx; ++j)
        {
            draw_list_swap_submission_indices(j, j + 1);
            ImSwap(g.node_idx_submission_order[j], g.node_idx_submission_order[j + 1]);
        }
    }
}

// [SECTION] ObjectPool implementation

template<typename T>
int object_pool_find(ObjectPool<T>& objects, const int id)
{
    const int index = objects.id_map.GetInt(static_cast<ImGuiID>(id), -1);
    return index;
}

template<typename T>
void object_pool_update(ObjectPool<T>& objects)
{
    objects.free_list.clear();
    for (int i = 0; i < objects.in_use.size(); ++i)
    {
        if (!objects.in_use[i])
        {
            objects.id_map.SetInt(objects.pool[i].id, -1);
            objects.free_list.push_back(i);
            (objects.pool.Data + i)->~T();
        }
    }
}

template<>
void object_pool_update(ObjectPool<NodeData>& nodes)
{
    nodes.free_list.clear();
    for (int i = 0; i < nodes.in_use.size(); ++i)
    {
        if (nodes.in_use[i])
        {
            nodes.pool[i].pin_indices.clear();
        }
        else
        {
            const int previous_id = nodes.pool[i].id;
            const int previous_idx = nodes.id_map.GetInt(previous_id, -1);

            if (previous_idx != -1)
            {
                assert(previous_idx == i);
                // Remove node idx form depth stack the first time we detect that this idx slot is
                // unused
                ImVector<int>& depth_stack = editor_context_get().node_depth_order;
                const int* const elem = depth_stack.find(i);
                assert(elem != depth_stack.end());
                depth_stack.erase(elem);
            }

            nodes.id_map.SetInt(previous_id, -1);
            nodes.free_list.push_back(i);
            (nodes.pool.Data + i)->~NodeData();
        }
    }
}

template<typename T>
void object_pool_reset(ObjectPool<T>& objects)
{
    if (!objects.in_use.empty())
    {
        memset(objects.in_use.Data, 0, objects.in_use.size_in_bytes());
    }
}

template<typename T>
int object_pool_find_or_create_index(ObjectPool<T>& objects, const int id)
{
    int index = objects.id_map.GetInt(static_cast<ImGuiID>(id), -1);

    // Construct new object
    if (index == -1)
    {
        if (objects.free_list.empty())
        {
            index = objects.pool.size();
            IM_ASSERT(objects.pool.size() == objects.in_use.size());
            const int new_size = objects.pool.size() + 1;
            objects.pool.resize(new_size);
            objects.in_use.resize(new_size);
        }
        else
        {
            index = objects.free_list.back();
            objects.free_list.pop_back();
        }
        IM_PLACEMENT_NEW(objects.pool.Data + index) T(id);
        objects.id_map.SetInt(static_cast<ImGuiID>(id), index);
    }

    // Flag it as used
    objects.in_use[index] = true;

    return index;
}

template<>
int object_pool_find_or_create_index(ObjectPool<NodeData>& nodes, const int node_id)
{
    int node_idx = nodes.id_map.GetInt(static_cast<ImGuiID>(node_id), -1);

    // Construct new node
    if (node_idx == -1)
    {
        if (nodes.free_list.empty())
        {
            node_idx = nodes.pool.size();
            IM_ASSERT(nodes.pool.size() == nodes.in_use.size());
            const int new_size = nodes.pool.size() + 1;
            nodes.pool.resize(new_size);
            nodes.in_use.resize(new_size);
        }
        else
        {
            node_idx = nodes.free_list.back();
            nodes.free_list.pop_back();
        }
        IM_PLACEMENT_NEW(nodes.pool.Data + node_idx) NodeData(node_id);
        nodes.id_map.SetInt(static_cast<ImGuiID>(node_id), node_idx);

        EditorContext& editor = editor_context_get();
        editor.node_depth_order.push_back(node_idx);
    }

    // Flag node as used
    nodes.in_use[node_idx] = true;

    return node_idx;
}

template<typename T>
T& object_pool_find_or_create_object(ObjectPool<T>& objects, const int id)
{
    const int index = object_pool_find_or_create_index(objects, id);
    return objects.pool[index];
}

// [SECTION] ui state logic

ImVec2 get_screen_space_pin_coordinates(
    const ImRect& node_rect,
    const ImRect& attribute_rect,
    const AttributeType type)
{
    assert(type == AttributeType_Input || type == AttributeType_Output);
    const float x = type == AttributeType_Input ? (node_rect.Min.x - g.style.pin_offset)
                                                : (node_rect.Max.x + g.style.pin_offset);
    return ImVec2(x, 0.5f * (attribute_rect.Min.y + attribute_rect.Max.y));
}

ImVec2 get_screen_space_pin_coordinates(const EditorContext& editor, const PinData& pin)
{
    const ImRect& parent_node_rect = editor.nodes.pool[pin.parent_node_idx].rect;
    return get_screen_space_pin_coordinates(parent_node_rect, pin.attribute_rect, pin.type);
}

bool mouse_in_canvas()
{
    // This flag should be true either when hovering or clicking something in the canvas.
    const bool is_window_hovered_or_focused = ImGui::IsWindowHovered() || ImGui::IsWindowFocused();

    return is_window_hovered_or_focused &&
           g.canvas_rect_screen_space.Contains(ImGui::GetMousePos());
}

void begin_node_selection(EditorContext& editor, const int node_idx)
{
    // Don't start selecting a node if we are e.g. already creating and dragging
    // a new link! New link creation can happen when the mouse is clicked over
    // a node, but within the hover radius of a pin.
    if (editor.click_interaction_type != ClickInteractionType_None)
    {
        return;
    }

    editor.click_interaction_type = ClickInteractionType_Node;
    // If the node is not already contained in the selection, then we want only
    // the interaction node to be selected, effective immediately.
    //
    // Otherwise, we want to allow for the possibility of multiple nodes to be
    // moved at once.
    if (!editor.selected_node_indices.contains(node_idx))
    {
        editor.selected_node_indices.clear();
        editor.selected_link_indices.clear();
        editor.selected_node_indices.push_back(node_idx);

        // Ensure that individually selected nodes get rendered on top
        ImVector<int>& depth_stack = editor.node_depth_order;
        const int* const elem = depth_stack.find(node_idx);
        assert(elem != depth_stack.end());
        depth_stack.erase(elem);
        depth_stack.push_back(node_idx);
    }
}

void begin_link_selection(EditorContext& editor, const int link_idx)
{
    editor.click_interaction_type = ClickInteractionType_Link;
    // When a link is selected, clear all other selections, and insert the link
    // as the sole selection.
    editor.selected_node_indices.clear();
    editor.selected_link_indices.clear();
    editor.selected_link_indices.push_back(link_idx);
}

void begin_link_detach(EditorContext& editor, const int link_idx, const int detach_pin_idx)
{
    const LinkData& link = editor.links.pool[link_idx];
    ClickInteractionState& state = editor.click_interaction_state;
    state.link_creation.end_pin_idx.reset();
    state.link_creation.start_pin_idx =
        detach_pin_idx == link.start_pin_idx ? link.end_pin_idx : link.start_pin_idx;
    g.deleted_link_idx = link_idx;
}

void begin_link_interaction(EditorContext& editor, const int link_idx)
{
    // First check if we are clicking a link in the vicinity of a pin.
    // This may result in a link detach via click and drag.
    if (editor.click_interaction_type == ClickInteractionType_LinkCreation)
    {
        if ((g.hovered_pin_flags & AttributeFlags_EnableLinkDetachWithDragClick) != 0)
        {
            begin_link_detach(editor, link_idx, g.hovered_pin_idx.value());
            editor.click_interaction_state.link_creation.link_creation_type =
                LinkCreationType_FromDetach;
        }
    }
    // If we aren't near a pin, check if we are clicking the link with the
    // modifier pressed. This may also result in a link detach via clicking.
    else
    {
        const bool modifier_pressed = g.io.link_detach_with_modifier_click.modifier == NULL
                                          ? false
                                          : *g.io.link_detach_with_modifier_click.modifier;

        if (modifier_pressed)
        {
            const LinkData& link = editor.links.pool[link_idx];
            const PinData& start_pin = editor.pins.pool[link.start_pin_idx];
            const PinData& end_pin = editor.pins.pool[link.end_pin_idx];
            const ImVec2& mouse_pos = g.mouse_pos;
            const float dist_to_start = ImLengthSqr(start_pin.pos - mouse_pos);
            const float dist_to_end = ImLengthSqr(end_pin.pos - mouse_pos);
            const int closest_pin_idx =
                dist_to_start < dist_to_end ? link.start_pin_idx : link.end_pin_idx;

            editor.click_interaction_type = ClickInteractionType_LinkCreation;
            begin_link_detach(editor, link_idx, closest_pin_idx);
            editor.click_interaction_state.link_creation.link_creation_type =
                LinkCreationType_FromDetach;
        }
        else
        {
            begin_link_selection(editor, link_idx);
        }
    }
}

void begin_link_creation(EditorContext& editor, const int hovered_pin_idx)
{
    editor.click_interaction_type = ClickInteractionType_LinkCreation;
    editor.click_interaction_state.link_creation.start_pin_idx = hovered_pin_idx;
    editor.click_interaction_state.link_creation.end_pin_idx.reset();
    editor.click_interaction_state.link_creation.link_creation_type = LinkCreationType_Standard;
    g.element_state_change |= ElementStateChange_LinkStarted;
}

void begin_canvas_interaction(EditorContext& editor)
{
    const bool any_ui_element_hovered = g.hovered_node_idx.has_value() ||
                                        g.hovered_link_idx.has_value() ||
                                        g.hovered_pin_idx.has_value() || ImGui::IsAnyItemHovered();

    const bool mouse_not_in_canvas = !mouse_in_canvas();

    if (editor.click_interaction_type != ClickInteractionType_None || any_ui_element_hovered ||
        mouse_not_in_canvas)
    {
        return;
    }

    const bool started_panning = g.middle_mouse_clicked;

    if (started_panning)
    {
        editor.click_interaction_type = ClickInteractionType_Panning;
    }
    else if (g.left_mouse_clicked)
    {
        editor.click_interaction_type = ClickInteractionType_BoxSelection;
        editor.click_interaction_state.box_selector.rect.Min = g.mouse_pos;
    }
}

void box_selector_update_selection(EditorContext& editor, ImRect box_rect)
{
    // Invert box selector coordinates as needed

    if (box_rect.Min.x > box_rect.Max.x)
    {
        ImSwap(box_rect.Min.x, box_rect.Max.x);
    }

    if (box_rect.Min.y > box_rect.Max.y)
    {
        ImSwap(box_rect.Min.y, box_rect.Max.y);
    }

    // Update node selection

    editor.selected_node_indices.clear();

    // Test for overlap against node rectangles

    for (int node_idx = 0; node_idx < editor.nodes.pool.size(); ++node_idx)
    {
        if (editor.nodes.in_use[node_idx])
        {
            NodeData& node = editor.nodes.pool[node_idx];
            if (box_rect.Overlaps(node.rect))
            {
                editor.selected_node_indices.push_back(node_idx);
            }
        }
    }

    // Update link selection

    editor.selected_link_indices.clear();

    // Test for overlap against links

    for (int link_idx = 0; link_idx < editor.links.pool.size(); ++link_idx)
    {
        if (editor.links.in_use[link_idx])
        {
            const LinkData& link = editor.links.pool[link_idx];

            const PinData& pin_start = editor.pins.pool[link.start_pin_idx];
            const PinData& pin_end = editor.pins.pool[link.end_pin_idx];
            const ImRect& node_start_rect = editor.nodes.pool[pin_start.parent_node_idx].rect;
            const ImRect& node_end_rect = editor.nodes.pool[pin_end.parent_node_idx].rect;

            const ImVec2 start = get_screen_space_pin_coordinates(
                node_start_rect, pin_start.attribute_rect, pin_start.type);
            const ImVec2 end = get_screen_space_pin_coordinates(
                node_end_rect, pin_end.attribute_rect, pin_end.type);

            // Test
            if (rectangle_overlaps_link(box_rect, start, end, pin_start.type))
            {
                editor.selected_link_indices.push_back(link_idx);
            }
        }
    }
}

void translate_selected_nodes(EditorContext& editor)
{
    if (g.left_mouse_dragging)
    {
        const ImGuiIO& io = ImGui::GetIO();
        for (int i = 0; i < editor.selected_node_indices.size(); ++i)
        {
            const int node_idx = editor.selected_node_indices[i];
            NodeData& node = editor.nodes.pool[node_idx];
            if (node.draggable)
            {
                node.origin += io.MouseDelta;
            }
        }
    }
}

OptionalIndex find_duplicate_link(
    const EditorContext& editor,
    const int start_pin_idx,
    const int end_pin_idx)
{
    LinkData test_link(0);
    test_link.start_pin_idx = start_pin_idx;
    test_link.end_pin_idx = end_pin_idx;
    for (int link_idx = 0; link_idx < editor.links.pool.size(); ++link_idx)
    {
        const LinkData& link = editor.links.pool[link_idx];
        if (LinkPredicate()(test_link, link) && editor.links.in_use[link_idx])
        {
            return OptionalIndex(link_idx);
        }
    }

    return OptionalIndex();
}

bool should_link_snap_to_pin(
    const EditorContext& editor,
    const PinData& start_pin,
    const int hovered_pin_idx,
    const OptionalIndex duplicate_link)
{
    const PinData& end_pin = editor.pins.pool[hovered_pin_idx];

    // The end pin must be in a different node
    if (start_pin.parent_node_idx == end_pin.parent_node_idx)
    {
        return false;
    }

    // The end pin must be of a different type
    if (start_pin.type == end_pin.type)
    {
        return false;
    }

    // The link to be created must not be a duplicate, unless it is the link which was created on
    // snap. In that case we want to snap, since we want it to appear visually as if the created
    // link remains snapped to the pin.
    if (duplicate_link.has_value() && !(duplicate_link == g.snap_link_idx))
    {
        return false;
    }

    return true;
}

void click_interaction_update(EditorContext& editor)
{
    switch (editor.click_interaction_type)
    {
    case ClickInteractionType_BoxSelection:
    {
        ImRect& box_rect = editor.click_interaction_state.box_selector.rect;
        box_rect.Max = g.mouse_pos;

        box_selector_update_selection(editor, box_rect);

        const ImU32 box_selector_color = g.style.colors[ColorStyle_BoxSelector];
        const ImU32 box_selector_outline = g.style.colors[ColorStyle_BoxSelectorOutline];
        g.canvas_draw_list->AddRectFilled(box_rect.Min, box_rect.Max, box_selector_color);
        g.canvas_draw_list->AddRect(box_rect.Min, box_rect.Max, box_selector_outline);

        if (g.left_mouse_released)
        {
            ImVector<int>& depth_stack = editor.node_depth_order;
            const ImVector<int>& selected_idxs = editor.selected_node_indices;

            // Bump the selected node indices, in order, to the top of the depth stack.
            // NOTE: this algorithm has worst case time complexity of O(N^2), if the node selection
            // is ~ N (due to selected_idxs.contains()).

            if ((selected_idxs.Size > 0) && (selected_idxs.Size < depth_stack.Size))
            {
                int num_moved = 0; // The number of indices moved. Stop after selected_idxs.Size
                for (int i = 0; i < depth_stack.Size - selected_idxs.Size; ++i)
                {
                    for (int node_idx = depth_stack[i]; selected_idxs.contains(node_idx);
                         node_idx = depth_stack[i])
                    {
                        depth_stack.erase(depth_stack.begin() + static_cast<size_t>(i));
                        depth_stack.push_back(node_idx);
                        ++num_moved;
                    }

                    if (num_moved == selected_idxs.Size)
                    {
                        break;
                    }
                }
            }

            editor.click_interaction_type = ClickInteractionType_None;
        }
    }
    break;
    case ClickInteractionType_Node:
    {
        translate_selected_nodes(editor);

        if (g.left_mouse_released)
        {
            editor.click_interaction_type = ClickInteractionType_None;
        }
    }
    break;
    case ClickInteractionType_Link:
    {
        if (g.left_mouse_released)
        {
            editor.click_interaction_type = ClickInteractionType_None;
        }
    }
    break;
    case ClickInteractionType_LinkCreation:
    {
        const PinData& start_pin =
            editor.pins.pool[editor.click_interaction_state.link_creation.start_pin_idx];

        const OptionalIndex maybe_duplicate_link_idx =
            g.hovered_pin_idx.has_value()
                ? find_duplicate_link(
                      editor,
                      editor.click_interaction_state.link_creation.start_pin_idx,
                      g.hovered_pin_idx.value())
                : OptionalIndex();

        const bool should_snap =
            g.hovered_pin_idx.has_value() &&
            should_link_snap_to_pin(
                editor, start_pin, g.hovered_pin_idx.value(), maybe_duplicate_link_idx);

        // If we created on snap and the hovered pin is empty or changed, then we need signal that
        // the link's state has changed.
        const bool snapping_pin_changed =
            editor.click_interaction_state.link_creation.end_pin_idx.has_value() &&
            !(g.hovered_pin_idx == editor.click_interaction_state.link_creation.end_pin_idx);

        // Detach the link that was created by this link event if it's no longer in snap range
        if (snapping_pin_changed && g.snap_link_idx.has_value())
        {
            begin_link_detach(
                editor,
                g.snap_link_idx.value(),
                editor.click_interaction_state.link_creation.end_pin_idx.value());
        }

        const ImVec2 start_pos = get_screen_space_pin_coordinates(editor, start_pin);
        // If we are within the hover radius of a receiving pin, snap the link
        // endpoint to it
        const ImVec2 end_pos = should_snap
                                   ? get_screen_space_pin_coordinates(
                                         editor, editor.pins.pool[g.hovered_pin_idx.value()])
                                   : g.mouse_pos;

        const LinkBezierData link_data = get_link_renderable(
            start_pos, end_pos, start_pin.type, g.style.link_line_segments_per_length);
#if IMGUI_VERSION_NUM < 18000
        g.canvas_draw_list->AddBezierCurve(
#else
        g.canvas_draw_list->AddBezierCubic(
#endif
            link_data.bezier.p0,
            link_data.bezier.p1,
            link_data.bezier.p2,
            link_data.bezier.p3,
            g.style.colors[ColorStyle_Link],
            g.style.link_thickness,
            link_data.num_segments);

        const bool link_creation_on_snap =
            g.hovered_pin_idx.has_value() && (editor.pins.pool[g.hovered_pin_idx.value()].flags &
                                              AttributeFlags_EnableLinkCreationOnSnap);

        if (!should_snap)
        {
            editor.click_interaction_state.link_creation.end_pin_idx.reset();
        }

        const bool create_link = should_snap && (g.left_mouse_released || link_creation_on_snap);

        if (create_link && !maybe_duplicate_link_idx.has_value())
        {
            // Avoid send OnLinkCreated() events every frame if the snap link is not saved
            // (only applies for EnableLinkCreationOnSnap)
            if (!g.left_mouse_released &&
                editor.click_interaction_state.link_creation.end_pin_idx == g.hovered_pin_idx)
            {
                break;
            }

            g.element_state_change |= ElementStateChange_LinkCreated;
            editor.click_interaction_state.link_creation.end_pin_idx = g.hovered_pin_idx.value();
        }

        if (g.left_mouse_released)
        {
            editor.click_interaction_type = ClickInteractionType_None;
            if (!create_link)
            {
                g.element_state_change |= ElementStateChange_LinkDropped;
            }
        }
    }
    break;
    case ClickInteractionType_Panning:
    {
        const bool dragging = g.middle_mouse_dragging;

        if (dragging)
        {
            editor.panning += ImGui::GetIO().MouseDelta;
        }
        else
        {
            editor.click_interaction_type = ClickInteractionType_None;
        }
    }
    break;
    case ClickInteractionType_None:
        break;
    default:
        assert(!"Unreachable code!");
        break;
    }
}

void resolve_occluded_pins(const EditorContext& editor, ImVector<int>& occluded_pin_indices)
{
    const ImVector<int>& depth_stack = editor.node_depth_order;

    occluded_pin_indices.resize(0);

    if (depth_stack.Size < 2)
    {
        return;
    }

    // For each node in the depth stack
    for (int depth_idx = 0; depth_idx < (depth_stack.Size - 1); ++depth_idx)
    {
        const NodeData& node_below = editor.nodes.pool[depth_stack[depth_idx]];

        // Iterate over the rest of the depth stack to find nodes overlapping the pins
        for (int next_depth_idx = depth_idx + 1; next_depth_idx < depth_stack.Size;
             ++next_depth_idx)
        {
            const ImRect& rect_above = editor.nodes.pool[depth_stack[next_depth_idx]].rect;

            // Iterate over each pin
            for (int idx = 0; idx < node_below.pin_indices.Size; ++idx)
            {
                const int pin_idx = node_below.pin_indices[idx];
                const ImVec2& pin_pos = editor.pins.pool[pin_idx].pos;

                if (rect_above.Contains(pin_pos))
                {
                    occluded_pin_indices.push_back(pin_idx);
                }
            }
        }
    }
}

OptionalIndex resolve_hovered_pin(
    const ObjectPool<PinData>& pins,
    const ImVector<int>& occluded_pin_indices)
{
    float smallest_distance = FLT_MAX;
    OptionalIndex pin_idx_with_smallest_distance;

    const float hover_radius_sqr = g.style.pin_hover_radius * g.style.pin_hover_radius;

    for (int idx = 0; idx < pins.pool.Size; ++idx)
    {
        if (!pins.in_use[idx])
        {
            continue;
        }

        if (occluded_pin_indices.contains(idx))
        {
            continue;
        }

        const ImVec2& pin_pos = pins.pool[idx].pos;
        const float distance_sqr = ImLengthSqr(pin_pos - g.mouse_pos);

        // TODO: g.style.pin_hover_radius needs to be copied into pin data and the pin-local value
        // used here. This is no longer called in BeginAttribute/EndAttribute scope and the detected
        // pin might have a different hover radius than what the user had when calling
        // BeginAttribute/EndAttribute.
        if (distance_sqr < hover_radius_sqr && distance_sqr < smallest_distance)
        {
            smallest_distance = distance_sqr;
            pin_idx_with_smallest_distance = idx;
        }
    }

    return pin_idx_with_smallest_distance;
}

OptionalIndex resolve_hovered_node(const ImVector<int>& depth_stack)
{
    if (g.node_indices_overlapping_with_mouse.size() == 0)
    {
        return OptionalIndex();
    }

    if (g.node_indices_overlapping_with_mouse.size() == 1)
    {
        return OptionalIndex(g.node_indices_overlapping_with_mouse[0]);
    }

    int largest_depth_idx = -1;
    int node_idx_on_top = -1;

<<<<<<< HEAD
    const ImVector<int>& depth_stack = editor.node_depth_order;
    for (int i = 0; i < g.node_indices_overlapping_with_mouse.size(); ++i)
=======
    for (int i = 0; i < g.node_indices_overlapping_with_mouse.Size; ++i)
>>>>>>> b79dddb5
    {
        const int node_idx = g.node_indices_overlapping_with_mouse[i];
        for (int depth_idx = 0; depth_idx < depth_stack.size(); ++depth_idx)
        {
            if (depth_stack[depth_idx] == node_idx && (depth_idx > largest_depth_idx))
            {
                largest_depth_idx = depth_idx;
                node_idx_on_top = node_idx;
            }
        }
    }

    assert(node_idx_on_top != -1);
    return OptionalIndex(node_idx_on_top);
}

OptionalIndex resolve_hovered_link(const ObjectPool<LinkData>& links, const ObjectPool<PinData>& pins)
{
    float smallest_distance = FLT_MAX;
    OptionalIndex link_idx_with_smallest_distance;

    // There are two ways a link can be detected as "hovered".
    // 1. The link is within hover distance to the mouse. The closest such link is selected as being
    // hovered over.
    // 2. If the link is connected to the currently hovered pin.
    //
    // The latter is a requirement for link detaching with drag click to work, as both a link and
    // pin are required to be hovered over for the feature to work.

    for (int idx = 0; idx < links.pool.Size; ++idx)
    {
        if (!links.in_use[idx])
        {
            continue;
        }

        const LinkData& link = links.pool[idx];
        const PinData& start_pin = pins.pool[link.start_pin_idx];
        const PinData& end_pin = pins.pool[link.end_pin_idx];

        if (g.hovered_pin_idx == link.start_pin_idx || g.hovered_pin_idx == link.end_pin_idx)
        {
            return idx;
        }

        // TODO: the calculated LinkBezierDatas could be cached since we generate them again when
        // rendering the links

        const LinkBezierData link_data = get_link_renderable(
            start_pin.pos, end_pin.pos, start_pin.type, g.style.link_line_segments_per_length);

        // The distance test
        {
            const ImRect link_rect = get_containing_rect_for_bezier_curve(link_data.bezier);

            // First, do a simple bounding box test against the box containing the link
            // to see whether calculating the distance to the link is worth doing.
            if (link_rect.Contains(g.mouse_pos))
            {
                const float distance = get_distance_to_cubic_bezier(
                    g.mouse_pos, link_data.bezier, link_data.num_segments);

                // TODO: g.style.link_hover_distance could be also copied into LinkData, since we're
                // not calling this function in the same scope as imnodes::Link(). The
                // rendered/detected link might have a different hover distance than what the user
                // had specified when calling Link()
                if (distance < g.style.link_hover_distance)
                {
                    smallest_distance = distance;
                    link_idx_with_smallest_distance = idx;
                }
            }
        }
    }

    return link_idx_with_smallest_distance;
}

// [SECTION] render helpers

inline ImVec2 screen_space_to_grid_space(const EditorContext& editor, const ImVec2& v)
{
    return v - g.canvas_origin_screen_space - editor.panning;
}

inline ImVec2 grid_space_to_screen_space(const EditorContext& editor, const ImVec2& v)
{
    return v + g.canvas_origin_screen_space + editor.panning;
}

inline ImVec2 grid_space_to_editor_space(const EditorContext& editor, const ImVec2& v)
{
    return v + editor.panning;
}

inline ImVec2 editor_space_to_grid_space(const EditorContext& editor, const ImVec2& v)
{
    return v - editor.panning;
}

inline ImVec2 editor_space_to_screen_space(const ImVec2& v)
{
    return g.canvas_origin_screen_space + v;
}

inline ImRect get_item_rect() { return ImRect(ImGui::GetItemRectMin(), ImGui::GetItemRectMax()); }

inline ImVec2 get_node_title_bar_origin(const NodeData& node)
{
    return node.origin + node.layout_style.padding;
}

inline ImVec2 get_node_content_origin(const NodeData& node)
{
    const ImVec2 title_bar_height =
        ImVec2(0.f, node.title_bar_content_rect.GetHeight() + 2.0f * node.layout_style.padding.y);
    return node.origin + title_bar_height + node.layout_style.padding;
}

inline ImRect get_node_title_rect(const NodeData& node)
{
    ImRect expanded_title_rect = node.title_bar_content_rect;
    expanded_title_rect.Expand(node.layout_style.padding);

    return ImRect(
        expanded_title_rect.Min,
        expanded_title_rect.Min + ImVec2(node.rect.GetWidth(), 0.f) +
            ImVec2(0.f, expanded_title_rect.GetHeight()));
}

void draw_grid(EditorContext& editor, const ImVec2& canvas_size)
{
    const ImVec2 offset = editor.panning;

    for (float x = fmodf(offset.x, g.style.grid_spacing); x < canvas_size.x;
         x += g.style.grid_spacing)
    {
        g.canvas_draw_list->AddLine(
            editor_space_to_screen_space(ImVec2(x, 0.0f)),
            editor_space_to_screen_space(ImVec2(x, canvas_size.y)),
            g.style.colors[ColorStyle_GridLine]);
    }

    for (float y = fmodf(offset.y, g.style.grid_spacing); y < canvas_size.y;
         y += g.style.grid_spacing)
    {
        g.canvas_draw_list->AddLine(
            editor_space_to_screen_space(ImVec2(0.0f, y)),
            editor_space_to_screen_space(ImVec2(canvas_size.x, y)),
            g.style.colors[ColorStyle_GridLine]);
    }
}

struct QuadOffsets
{
    ImVec2 top_left, bottom_left, bottom_right, top_right;
};

QuadOffsets calculate_quad_offsets(const float side_length)
{
    const float half_side = 0.5f * side_length;

    QuadOffsets offset;

    offset.top_left = ImVec2(-half_side, half_side);
    offset.bottom_left = ImVec2(-half_side, -half_side);
    offset.bottom_right = ImVec2(half_side, -half_side);
    offset.top_right = ImVec2(half_side, half_side);

    return offset;
}

struct TriangleOffsets
{
    ImVec2 top_left, bottom_left, right;
};

TriangleOffsets calculate_triangle_offsets(const float side_length)
{
    // Calculates the Vec2 offsets from an equilateral triangle's midpoint to
    // its vertices. Here is how the left_offset and right_offset are
    // calculated.
    //
    // For an equilateral triangle of side length s, the
    // triangle's height, h, is h = s * sqrt(3) / 2.
    //
    // The length from the base to the midpoint is (1 / 3) * h. The length from
    // the midpoint to the triangle vertex is (2 / 3) * h.
    const float sqrt_3 = sqrtf(3.0f);
    const float left_offset = -0.1666666666667f * sqrt_3 * side_length;
    const float right_offset = 0.333333333333f * sqrt_3 * side_length;
    const float vertical_offset = 0.5f * side_length;

    TriangleOffsets offset;
    offset.top_left = ImVec2(left_offset, vertical_offset);
    offset.bottom_left = ImVec2(left_offset, -vertical_offset);
    offset.right = ImVec2(right_offset, 0.f);

    return offset;
}

void draw_pin_shape(const ImVec2& pin_pos, const PinData& pin, const ImU32 pin_color)
{
    static const int circle_num_segments = 8;

    switch (pin.shape)
    {
    case PinShape_Circle:
    {
        g.canvas_draw_list->AddCircle(
            pin_pos,
            g.style.pin_circle_radius,
            pin_color,
            circle_num_segments,
            g.style.pin_line_thickness);
    }
    break;
    case PinShape_CircleFilled:
    {
        g.canvas_draw_list->AddCircleFilled(
            pin_pos, g.style.pin_circle_radius, pin_color, circle_num_segments);
    }
    break;
    case PinShape_Quad:
    {
        const QuadOffsets offset = calculate_quad_offsets(g.style.pin_quad_side_length);
        g.canvas_draw_list->AddQuad(
            pin_pos + offset.top_left,
            pin_pos + offset.bottom_left,
            pin_pos + offset.bottom_right,
            pin_pos + offset.top_right,
            pin_color,
            g.style.pin_line_thickness);
    }
    break;
    case PinShape_QuadFilled:
    {
        const QuadOffsets offset = calculate_quad_offsets(g.style.pin_quad_side_length);
        g.canvas_draw_list->AddQuadFilled(
            pin_pos + offset.top_left,
            pin_pos + offset.bottom_left,
            pin_pos + offset.bottom_right,
            pin_pos + offset.top_right,
            pin_color);
    }
    break;
    case PinShape_Triangle:
    {
        const TriangleOffsets offset = calculate_triangle_offsets(g.style.pin_triangle_side_length);
        g.canvas_draw_list->AddTriangle(
            pin_pos + offset.top_left,
            pin_pos + offset.bottom_left,
            pin_pos + offset.right,
            pin_color,
            // NOTE: for some weird reason, the line drawn by AddTriangle is
            // much thinner than the lines drawn by AddCircle or AddQuad.
            // Multiplying the line thickness by two seemed to solve the
            // problem at a few different thickness values.
            2.f * g.style.pin_line_thickness);
    }
    break;
    case PinShape_TriangleFilled:
    {
        const TriangleOffsets offset = calculate_triangle_offsets(g.style.pin_triangle_side_length);
        g.canvas_draw_list->AddTriangleFilled(
            pin_pos + offset.top_left,
            pin_pos + offset.bottom_left,
            pin_pos + offset.right,
            pin_color);
    }
    break;
    default:
        assert(!"Invalid PinShape value!");
        break;
    }
}

void draw_pin(EditorContext& editor, const int pin_idx, const bool left_mouse_clicked)
{
    PinData& pin = editor.pins.pool[pin_idx];
    const ImRect& parent_node_rect = editor.nodes.pool[pin.parent_node_idx].rect;

    pin.pos = get_screen_space_pin_coordinates(parent_node_rect, pin.attribute_rect, pin.type);

    ImU32 pin_color = pin.color_style.background;

    const bool pin_hovered = g.hovered_pin_idx == pin_idx &&
                             editor.click_interaction_type != ClickInteractionType_BoxSelection;

    if (pin_hovered)
    {
        g.hovered_pin_idx = pin_idx;
        g.hovered_pin_flags = pin.flags;
        pin_color = pin.color_style.hovered;

        if (left_mouse_clicked)
        {
            begin_link_creation(editor, pin_idx);
        }
    }

    draw_pin_shape(pin.pos, pin, pin_color);
}

void draw_node(EditorContext& editor, const int node_idx)
{
    const NodeData& node = editor.nodes.pool[node_idx];
    ImGui::SetCursorPos(node.origin + editor.panning);

    const bool node_hovered = g.hovered_node_idx == node_idx &&
                              editor.click_interaction_type != ClickInteractionType_BoxSelection;

    ImU32 node_background = node.color_style.background;
    ImU32 titlebar_background = node.color_style.titlebar;

    if (editor.selected_node_indices.contains(node_idx))
    {
        node_background = node.color_style.background_selected;
        titlebar_background = node.color_style.titlebar_selected;
    }
    else if (node_hovered)
    {
        node_background = node.color_style.background_hovered;
        titlebar_background = node.color_style.titlebar_hovered;
    }

    {
        // node base
        g.canvas_draw_list->AddRectFilled(
            node.rect.Min, node.rect.Max, node_background, node.layout_style.corner_rounding);

        // title bar:
        if (node.title_bar_content_rect.GetHeight() > 0.f)
        {
            ImRect title_bar_rect = get_node_title_rect(node);

            g.canvas_draw_list->AddRectFilled(
                title_bar_rect.Min,
                title_bar_rect.Max,
                titlebar_background,
                node.layout_style.corner_rounding,
                ImDrawCornerFlags_Top);
        }

        if ((g.style.flags & StyleFlags_NodeOutline) != 0)
        {
            g.canvas_draw_list->AddRect(
                node.rect.Min,
                node.rect.Max,
                node.color_style.outline,
                node.layout_style.corner_rounding,
                ImDrawCornerFlags_All,
                node.layout_style.border_thickness);
        }
    }

    for (int i = 0; i < node.pin_indices.size(); ++i)
    {
        draw_pin(editor, node.pin_indices[i], g.left_mouse_clicked);
    }

    if (node_hovered)
    {
        g.hovered_node_idx = node_idx;
        const bool node_free_to_move = g.interactive_node_idx != node_idx;
        if (g.left_mouse_clicked && node_free_to_move)
        {
            begin_node_selection(editor, node_idx);
        }
    }
}

<<<<<<< HEAD
bool is_link_hovered(const LinkData& link, const LinkBezierData& link_data)
{
    // We render pins and nodes on top of links. In order to prevent link interaction when a pin or
    // node is on top of a link, we just early out here if a pin or node is hovered.
    if (g.hovered_pin_idx.has_value() )
    {
        // If hovered pin is part of the link consider the link also hovered
        return g.hovered_pin_idx == link.start_pin_idx || g.hovered_pin_idx == link.end_pin_idx;        
    }
    if (g.hovered_node_idx.has_value())
    {
        return false;
    }

    return is_mouse_hovering_near_link(link_data.bezier, link_data.num_segments);
}

=======
>>>>>>> b79dddb5
void draw_link(EditorContext& editor, const int link_idx)
{
    const LinkData& link = editor.links.pool[link_idx];
    const PinData& start_pin = editor.pins.pool[link.start_pin_idx];
    const PinData& end_pin = editor.pins.pool[link.end_pin_idx];

    const LinkBezierData link_data = get_link_renderable(
        start_pin.pos, end_pin.pos, start_pin.type, g.style.link_line_segments_per_length);

<<<<<<< HEAD
    const bool link_hovered = is_link_hovered(link, link_data) && mouse_in_canvas() &&
=======
    const bool link_hovered = g.hovered_link_idx == link_idx &&
>>>>>>> b79dddb5
                              editor.click_interaction_type != ClickInteractionType_BoxSelection;

    if (link_hovered)
    {
        g.hovered_link_idx = link_idx;
        if (g.left_mouse_clicked)
        {
            begin_link_interaction(editor, link_idx);
        }
    }

    // It's possible for a link to be deleted in begin_link_interaction. A user
    // may detach a link, resulting in the link wire snapping to the mouse
    // position.
    //
    // In other words, skip rendering the link if it was deleted.
    if (g.deleted_link_idx == link_idx)
    {
        return;
    }

    ImU32 link_color = link.color_style.base;
    if (editor.selected_link_indices.contains(link_idx))
    {
        link_color = link.color_style.selected;
    }
    else if (link_hovered)
    {
        link_color = link.color_style.hovered;
    }

#if IMGUI_VERSION_NUM < 18000
    g.canvas_draw_list->AddBezierCurve(
#else
    g.canvas_draw_list->AddBezierCubic(
#endif
        link_data.bezier.p0,
        link_data.bezier.p1,
        link_data.bezier.p2,
        link_data.bezier.p3,
        link_color,
        g.style.link_thickness,
        link_data.num_segments);
}

void begin_pin_attribute(
    const int id,
    const AttributeType type,
    const PinShape shape,
    const int node_idx)
{
    // Make sure to call BeginNode() before calling
    // BeginAttribute()
    assert(g.current_scope == Scope_Node);
    g.current_scope = Scope_Attribute;

    ImGui::BeginGroup();
    ImGui::PushID(id);

    EditorContext& editor = editor_context_get();

    g.current_attribute_id = id;

    const int pin_idx = object_pool_find_or_create_index(editor.pins, id);
    g.current_pin_idx = pin_idx;
    PinData& pin = editor.pins.pool[pin_idx];
    pin.id = id;
    pin.parent_node_idx = node_idx;
    pin.type = type;
    pin.shape = shape;
    pin.flags = g.current_attribute_flags;
    pin.color_style.background = g.style.colors[ColorStyle_Pin];
    pin.color_style.hovered = g.style.colors[ColorStyle_PinHovered];
}

void end_pin_attribute()
{
    assert(g.current_scope == Scope_Attribute);
    g.current_scope = Scope_Node;

    ImGui::PopID();
    ImGui::EndGroup();

    if (ImGui::IsItemActive())
    {
        g.active_attribute = true;
        g.active_attribute_id = g.current_attribute_id;
        g.interactive_node_idx = g.current_node_idx;
    }

    EditorContext& editor = editor_context_get();
    PinData& pin = editor.pins.pool[g.current_pin_idx];
    NodeData& node = editor.nodes.pool[g.current_node_idx];
    pin.attribute_rect = get_item_rect();
    node.pin_indices.push_back(g.current_pin_idx);
}
} // namespace

// [SECTION] API implementation

IO::EmulateThreeButtonMouse::EmulateThreeButtonMouse() : enabled(false), modifier(NULL) {}

IO::LinkDetachWithModifierClick::LinkDetachWithModifierClick() : modifier(NULL) {}

IO::IO() : emulate_three_button_mouse(), link_detach_with_modifier_click() {}

Style::Style()
    : grid_spacing(32.f), node_corner_rounding(4.f), node_padding_horizontal(8.f),
      node_padding_vertical(8.f), node_border_thickness(1.f), link_thickness(3.f),
      link_line_segments_per_length(0.1f), link_hover_distance(10.f), pin_circle_radius(4.f),
      pin_quad_side_length(7.f), pin_triangle_side_length(9.5), pin_line_thickness(1.f),
      pin_hover_radius(10.f), pin_offset(0.f),
      flags(StyleFlags(StyleFlags_NodeOutline | StyleFlags_GridLines)), colors()
{
}

EditorContext* EditorContextCreate()
{
    void* mem = ImGui::MemAlloc(sizeof(EditorContext));
    new (mem) EditorContext();
    return (EditorContext*)mem;
}

void EditorContextFree(EditorContext* ctx)
{
    ctx->~EditorContext();
    ImGui::MemFree(ctx);
}

void EditorContextSet(EditorContext* ctx) { g.editor_ctx = ctx; }

ImVec2 EditorContextGetPanning()
{
    const EditorContext& editor = editor_context_get();
    return editor.panning;
}

void EditorContextResetPanning(const ImVec2& pos)
{
    EditorContext& editor = editor_context_get();
    editor.panning = pos;
}

void EditorContextMoveToNode(const int node_id)
{
    EditorContext& editor = editor_context_get();
    NodeData& node = object_pool_find_or_create_object(editor.nodes, node_id);

    editor.panning.x = -node.origin.x;
    editor.panning.y = -node.origin.y;
}

void Initialize()
{
    g.canvas_origin_screen_space = ImVec2(0.0f, 0.0f);
    g.canvas_rect_screen_space = ImRect(ImVec2(0.f, 0.f), ImVec2(0.f, 0.f));
    g.current_scope = Scope_None;

    g.current_pin_idx = INT_MAX;
    g.current_node_idx = INT_MAX;

    g.default_editor_ctx = EditorContextCreate();
    EditorContextSet(g.default_editor_ctx);

    const ImGuiIO& io = ImGui::GetIO();
    g.io.emulate_three_button_mouse.modifier = &io.KeyAlt;

    g.current_attribute_flags = AttributeFlags_None;
    g.attribute_flag_stack.push_back(g.current_attribute_flags);

    StyleColorsDark();
}

void Shutdown()
{
    EditorContextFree(g.default_editor_ctx);
    g.editor_ctx = NULL;
    g.default_editor_ctx = NULL;
}

IO& GetIO() { return g.io; }

Style& GetStyle() { return g.style; }

void StyleColorsDark()
{
    g.style.colors[ColorStyle_NodeBackground] = IM_COL32(50, 50, 50, 255);
    g.style.colors[ColorStyle_NodeBackgroundHovered] = IM_COL32(75, 75, 75, 255);
    g.style.colors[ColorStyle_NodeBackgroundSelected] = IM_COL32(75, 75, 75, 255);
    g.style.colors[ColorStyle_NodeOutline] = IM_COL32(100, 100, 100, 255);
    // title bar colors match ImGui's titlebg colors
    g.style.colors[ColorStyle_TitleBar] = IM_COL32(41, 74, 122, 255);
    g.style.colors[ColorStyle_TitleBarHovered] = IM_COL32(66, 150, 250, 255);
    g.style.colors[ColorStyle_TitleBarSelected] = IM_COL32(66, 150, 250, 255);
    // link colors match ImGui's slider grab colors
    g.style.colors[ColorStyle_Link] = IM_COL32(61, 133, 224, 200);
    g.style.colors[ColorStyle_LinkHovered] = IM_COL32(66, 150, 250, 255);
    g.style.colors[ColorStyle_LinkSelected] = IM_COL32(66, 150, 250, 255);
    // pin colors match ImGui's button colors
    g.style.colors[ColorStyle_Pin] = IM_COL32(53, 150, 250, 180);
    g.style.colors[ColorStyle_PinHovered] = IM_COL32(53, 150, 250, 255);

    g.style.colors[ColorStyle_BoxSelector] = IM_COL32(61, 133, 224, 30);
    g.style.colors[ColorStyle_BoxSelectorOutline] = IM_COL32(61, 133, 224, 150);

    g.style.colors[ColorStyle_GridBackground] = IM_COL32(40, 40, 50, 200);
    g.style.colors[ColorStyle_GridLine] = IM_COL32(200, 200, 200, 40);
}

void StyleColorsClassic()
{
    g.style.colors[ColorStyle_NodeBackground] = IM_COL32(50, 50, 50, 255);
    g.style.colors[ColorStyle_NodeBackgroundHovered] = IM_COL32(75, 75, 75, 255);
    g.style.colors[ColorStyle_NodeBackgroundSelected] = IM_COL32(75, 75, 75, 255);
    g.style.colors[ColorStyle_NodeOutline] = IM_COL32(100, 100, 100, 255);
    g.style.colors[ColorStyle_TitleBar] = IM_COL32(69, 69, 138, 255);
    g.style.colors[ColorStyle_TitleBarHovered] = IM_COL32(82, 82, 161, 255);
    g.style.colors[ColorStyle_TitleBarSelected] = IM_COL32(82, 82, 161, 255);
    g.style.colors[ColorStyle_Link] = IM_COL32(255, 255, 255, 100);
    g.style.colors[ColorStyle_LinkHovered] = IM_COL32(105, 99, 204, 153);
    g.style.colors[ColorStyle_LinkSelected] = IM_COL32(105, 99, 204, 153);
    g.style.colors[ColorStyle_Pin] = IM_COL32(89, 102, 156, 170);
    g.style.colors[ColorStyle_PinHovered] = IM_COL32(102, 122, 179, 200);
    g.style.colors[ColorStyle_BoxSelector] = IM_COL32(82, 82, 161, 100);
    g.style.colors[ColorStyle_BoxSelectorOutline] = IM_COL32(82, 82, 161, 255);
    g.style.colors[ColorStyle_GridBackground] = IM_COL32(40, 40, 50, 200);
    g.style.colors[ColorStyle_GridLine] = IM_COL32(200, 200, 200, 40);
}

void StyleColorsLight()
{
    g.style.colors[ColorStyle_NodeBackground] = IM_COL32(240, 240, 240, 255);
    g.style.colors[ColorStyle_NodeBackgroundHovered] = IM_COL32(240, 240, 240, 255);
    g.style.colors[ColorStyle_NodeBackgroundSelected] = IM_COL32(240, 240, 240, 255);
    g.style.colors[ColorStyle_NodeOutline] = IM_COL32(100, 100, 100, 255);
    g.style.colors[ColorStyle_TitleBar] = IM_COL32(248, 248, 248, 255);
    g.style.colors[ColorStyle_TitleBarHovered] = IM_COL32(209, 209, 209, 255);
    g.style.colors[ColorStyle_TitleBarSelected] = IM_COL32(209, 209, 209, 255);
    // original imgui values: 66, 150, 250
    g.style.colors[ColorStyle_Link] = IM_COL32(66, 150, 250, 100);
    // original imgui values: 117, 138, 204
    g.style.colors[ColorStyle_LinkHovered] = IM_COL32(66, 150, 250, 242);
    g.style.colors[ColorStyle_LinkSelected] = IM_COL32(66, 150, 250, 242);
    // original imgui values: 66, 150, 250
    g.style.colors[ColorStyle_Pin] = IM_COL32(66, 150, 250, 160);
    g.style.colors[ColorStyle_PinHovered] = IM_COL32(66, 150, 250, 255);
    g.style.colors[ColorStyle_BoxSelector] = IM_COL32(90, 170, 250, 30);
    g.style.colors[ColorStyle_BoxSelectorOutline] = IM_COL32(90, 170, 250, 150);
    g.style.colors[ColorStyle_GridBackground] = IM_COL32(225, 225, 225, 255);
    g.style.colors[ColorStyle_GridLine] = IM_COL32(180, 180, 180, 100);
    g.style.flags = StyleFlags(StyleFlags_None);
}

void BeginNodeEditor()
{
    assert(g.current_scope == Scope_None);
    g.current_scope = Scope_Editor;

    // Reset state from previous pass

    EditorContext& editor = editor_context_get();
    object_pool_reset(editor.nodes);
    object_pool_reset(editor.pins);
    object_pool_reset(editor.links);

    g.hovered_node_idx.reset();
    g.interactive_node_idx.reset();
    g.hovered_link_idx.reset();
    g.hovered_pin_idx.reset();
    g.hovered_pin_flags = AttributeFlags_None;
    g.deleted_link_idx.reset();
    g.snap_link_idx.reset();

    g.node_indices_overlapping_with_mouse.clear();

    g.element_state_change = ElementStateChange_None;

    g.mouse_pos = ImGui::GetIO().MousePos;
    g.left_mouse_clicked = ImGui::IsMouseClicked(0);
    g.left_mouse_released = ImGui::IsMouseReleased(0);
    g.middle_mouse_clicked = (g.io.emulate_three_button_mouse.enabled && g.left_mouse_clicked &&
                              *g.io.emulate_three_button_mouse.modifier) ||
                             ImGui::IsMouseClicked(2);
    g.left_mouse_dragging = ImGui::IsMouseDragging(0, 0.0f);
    g.middle_mouse_dragging = (g.io.emulate_three_button_mouse.enabled && g.left_mouse_dragging &&
                               (*g.io.emulate_three_button_mouse.modifier)) ||
                              ImGui::IsMouseDragging(2, 0.0f);

    g.active_attribute = false;

    ImGui::BeginGroup();
    {
        ImGui::PushStyleVar(ImGuiStyleVar_FramePadding, ImVec2(1.f, 1.f));
        ImGui::PushStyleVar(ImGuiStyleVar_WindowPadding, ImVec2(0.f, 0.f));
        ImGui::PushStyleColor(ImGuiCol_ChildBg, g.style.colors[ColorStyle_GridBackground]);
        ImGui::BeginChild(
            "scrolling_region",
            ImVec2(0.f, 0.f),
            true,
            ImGuiWindowFlags_NoScrollbar | ImGuiWindowFlags_NoMove |
                ImGuiWindowFlags_NoScrollWithMouse);
        g.canvas_origin_screen_space = ImGui::GetCursorScreenPos();

        // NOTE: we have to fetch the canvas draw list *after* we call
        // BeginChild(), otherwise the ImGui UI elements are going to be
        // rendered into the parent window draw list.
        draw_list_set(ImGui::GetWindowDrawList());

        {
            const ImVec2 canvas_size = ImGui::GetWindowSize();
            g.canvas_rect_screen_space = ImRect(
                editor_space_to_screen_space(ImVec2(0.f, 0.f)),
                editor_space_to_screen_space(canvas_size));

            if (g.style.flags & StyleFlags_GridLines)
            {
                draw_grid(editor, canvas_size);
            }
        }
    }
}

void EndNodeEditor()
{
    assert(g.current_scope == Scope_Editor);
    g.current_scope = Scope_None;

    EditorContext& editor = editor_context_get();

    // Detect which UI element is being hovered over. Detection is done in a hierarchical fashion,
    // because a UI element being hovered excludes any other as being hovered over.

    if (mouse_in_canvas())
    {
        // Pins needs some special care. We need to check the depth stack to see which pins are
        // being occluded by other nodes.
        resolve_occluded_pins(editor, g.occluded_pin_indices);

        g.hovered_pin_idx = resolve_hovered_pin(editor.pins, g.occluded_pin_indices);

        if (!g.hovered_pin_idx.has_value())
        {
            // Resolve which node is actually on top and being hovered using the depth stack.
            g.hovered_node_idx = resolve_hovered_node(editor.node_depth_order);
        }

        // We don't need to check the depth stack for links. If a node occludes a link and is being
        // hovered, then we would not be able to detect the link anyway.
        if (!g.hovered_node_idx.has_value())
        {
            g.hovered_link_idx = resolve_hovered_link(editor.links, editor.pins);
        }
    }

    for (int node_idx = 0; node_idx < editor.nodes.pool.size(); ++node_idx)
    {
        if (editor.nodes.in_use[node_idx])
        {
            draw_list_activate_node_background(node_idx);
            draw_node(editor, node_idx);
        }
    }

    // In order to render the links underneath the nodes, we want to first select the bottom draw
    // channel.
    g.canvas_draw_list->ChannelsSetCurrent(0);

    for (int link_idx = 0; link_idx < editor.links.pool.size(); ++link_idx)
    {
        if (editor.links.in_use[link_idx])
        {
            draw_link(editor, link_idx);
        }
    }

    // Render the click interaction UI elements (partial links, box selector) on top of everything
    // else.

    draw_list_append_click_interaction_channel();
    draw_list_activate_click_interaction_channel();

    if (g.left_mouse_clicked || g.middle_mouse_clicked)
    {
        begin_canvas_interaction(editor);
    }

    click_interaction_update(editor);

    // At this point, draw commands have been issued for all nodes (and pins). Update the node pool
    // to detect unused node slots and remove those indices from the depth stack before sorting the
    // node draw commands by depth.
    object_pool_update(editor.nodes);
    object_pool_update(editor.pins);

    draw_list_sort_channels_by_depth(editor.node_depth_order);

    // After the links have been rendered, the link pool can be updated as well.
    object_pool_update(editor.links);

    // Finally, merge the draw channels
    g.canvas_draw_list->ChannelsMerge();

    // pop style
    ImGui::EndChild();      // end scrolling region
    ImGui::PopStyleColor(); // pop child window background color
    ImGui::PopStyleVar();   // pop window padding
    ImGui::PopStyleVar();   // pop frame padding
    ImGui::EndGroup();
}

void BeginNode(const int node_id)
{
    // Remember to call BeginNodeEditor before calling BeginNode
    assert(g.current_scope == Scope_Editor);
    g.current_scope = Scope_Node;

    EditorContext& editor = editor_context_get();

    const int node_idx = object_pool_find_or_create_index(editor.nodes, node_id);
    g.current_node_idx = node_idx;

    NodeData& node = editor.nodes.pool[node_idx];
    node.color_style.background = g.style.colors[ColorStyle_NodeBackground];
    node.color_style.background_hovered = g.style.colors[ColorStyle_NodeBackgroundHovered];
    node.color_style.background_selected = g.style.colors[ColorStyle_NodeBackgroundSelected];
    node.color_style.outline = g.style.colors[ColorStyle_NodeOutline];
    node.color_style.titlebar = g.style.colors[ColorStyle_TitleBar];
    node.color_style.titlebar_hovered = g.style.colors[ColorStyle_TitleBarHovered];
    node.color_style.titlebar_selected = g.style.colors[ColorStyle_TitleBarSelected];
    node.layout_style.corner_rounding = g.style.node_corner_rounding;
    node.layout_style.padding =
        ImVec2(g.style.node_padding_horizontal, g.style.node_padding_vertical);
    node.layout_style.border_thickness = g.style.node_border_thickness;

    // ImGui::SetCursorPos sets the cursor position, local to the current widget
    // (in this case, the child object started in BeginNodeEditor). Use
    // ImGui::SetCursorScreenPos to set the screen space coordinates directly.
    ImGui::SetCursorPos(grid_space_to_editor_space(editor, get_node_title_bar_origin(node)));

    draw_list_add_node(node_idx);
    draw_list_activate_current_node_foreground();

    ImGui::PushID(node.id);
    ImGui::BeginGroup();
}

void EndNode()
{
    assert(g.current_scope == Scope_Node);
    g.current_scope = Scope_Editor;

    EditorContext& editor = editor_context_get();

    // The node's rectangle depends on the ImGui UI group size.
    ImGui::EndGroup();
    ImGui::PopID();

    NodeData& node = editor.nodes.pool[g.current_node_idx];
    node.rect = get_item_rect();
    node.rect.Expand(node.layout_style.padding);

    if (node.rect.Contains(g.mouse_pos))
    {
        g.node_indices_overlapping_with_mouse.push_back(g.current_node_idx);
    }
}

ImVec2 GetNodeDimensions(int node_id)
{
    EditorContext& editor = editor_context_get();
    const int node_idx = object_pool_find(editor.nodes, node_id);
    assert(node_idx != -1); // invalid node_id
    const NodeData& node = editor.nodes.pool[node_idx];
    return node.rect.GetSize();
}

void BeginNodeTitleBar()
{
    assert(g.current_scope == Scope_Node);
    ImGui::BeginGroup();
}

void EndNodeTitleBar()
{
    assert(g.current_scope == Scope_Node);
    ImGui::EndGroup();

    EditorContext& editor = editor_context_get();
    NodeData& node = editor.nodes.pool[g.current_node_idx];
    node.title_bar_content_rect = get_item_rect();

    ImGui::ItemAdd(get_node_title_rect(node), ImGui::GetID("title_bar"));

    ImGui::SetCursorPos(grid_space_to_editor_space(editor, get_node_content_origin(node)));
}

void BeginInputAttribute(const int id, const PinShape shape)
{
    begin_pin_attribute(id, AttributeType_Input, shape, g.current_node_idx);
}

void EndInputAttribute() { end_pin_attribute(); }

void BeginOutputAttribute(const int id, const PinShape shape)
{
    begin_pin_attribute(id, AttributeType_Output, shape, g.current_node_idx);
}

void EndOutputAttribute() { end_pin_attribute(); }

void BeginStaticAttribute(const int id)
{
    // Make sure to call BeginNode() before calling BeginAttribute()
    assert(g.current_scope == Scope_Node);
    g.current_scope = Scope_Attribute;

    g.current_attribute_id = id;

    ImGui::BeginGroup();
    ImGui::PushID(id);
}

void EndStaticAttribute()
{
    // Make sure to call BeginNode() before calling BeginAttribute()
    assert(g.current_scope == Scope_Attribute);
    g.current_scope = Scope_Node;

    ImGui::PopID();
    ImGui::EndGroup();

    if (ImGui::IsItemActive())
    {
        g.active_attribute = true;
        g.active_attribute_id = g.current_attribute_id;
        g.interactive_node_idx = g.current_node_idx;
    }
}

void PushAttributeFlag(AttributeFlags flag)
{
    g.current_attribute_flags |= static_cast<int>(flag);
    g.attribute_flag_stack.push_back(g.current_attribute_flags);
}

void PopAttributeFlag()
{
    // PopAttributeFlag called without a matching PushAttributeFlag!
    // The bottom value is always the default value, pushed in Initialize().
    assert(g.attribute_flag_stack.size() > 1);

    g.attribute_flag_stack.pop_back();
    g.current_attribute_flags = g.attribute_flag_stack.back();
}

void Link(int id, const int start_attr_id, const int end_attr_id)
{
    assert(g.current_scope == Scope_Editor);

    EditorContext& editor = editor_context_get();
    LinkData& link = object_pool_find_or_create_object(editor.links, id);
    link.id = id;
    link.start_pin_idx = object_pool_find_or_create_index(editor.pins, start_attr_id);
    link.end_pin_idx = object_pool_find_or_create_index(editor.pins, end_attr_id);
    link.color_style.base = g.style.colors[ColorStyle_Link];
    link.color_style.hovered = g.style.colors[ColorStyle_LinkHovered];
    link.color_style.selected = g.style.colors[ColorStyle_LinkSelected];

    // Check if this link was created by the current link event
    if ((editor.click_interaction_type == ClickInteractionType_LinkCreation &&
         editor.pins.pool[link.end_pin_idx].flags & AttributeFlags_EnableLinkCreationOnSnap &&
         editor.click_interaction_state.link_creation.start_pin_idx == link.start_pin_idx &&
         editor.click_interaction_state.link_creation.end_pin_idx == link.end_pin_idx) ||
        (editor.click_interaction_state.link_creation.start_pin_idx == link.end_pin_idx &&
         editor.click_interaction_state.link_creation.end_pin_idx == link.start_pin_idx))
    {
        g.snap_link_idx = object_pool_find_or_create_index(editor.links, id);
    }
}

void PushColorStyle(ColorStyle item, unsigned int color)
{
    g.color_modifier_stack.push_back(ColorStyleElement(g.style.colors[item], item));
    g.style.colors[item] = color;
}

void PopColorStyle()
{
    assert(g.color_modifier_stack.size() > 0);
    const ColorStyleElement elem = g.color_modifier_stack.back();
    g.style.colors[elem.item] = elem.color;
    g.color_modifier_stack.pop_back();
}

float& lookup_style_var(const StyleVar item)
{
    // TODO: once the switch gets too big and unwieldy to work with, we could do
    // a byte-offset lookup into the Style struct, using the StyleVar as an
    // index. This is how ImGui does it.
    float* style_var = 0;
    switch (item)
    {
    case StyleVar_GridSpacing:
        style_var = &g.style.grid_spacing;
        break;
    case StyleVar_NodeCornerRounding:
        style_var = &g.style.node_corner_rounding;
        break;
    case StyleVar_NodePaddingHorizontal:
        style_var = &g.style.node_padding_horizontal;
        break;
    case StyleVar_NodePaddingVertical:
        style_var = &g.style.node_padding_vertical;
        break;
    case StyleVar_NodeBorderThickness:
        style_var = &g.style.node_border_thickness;
        break;
    case StyleVar_LinkThickness:
        style_var = &g.style.link_thickness;
        break;
    case StyleVar_LinkLineSegmentsPerLength:
        style_var = &g.style.link_line_segments_per_length;
        break;
    case StyleVar_LinkHoverDistance:
        style_var = &g.style.link_hover_distance;
        break;
    case StyleVar_PinCircleRadius:
        style_var = &g.style.pin_circle_radius;
        break;
    case StyleVar_PinQuadSideLength:
        style_var = &g.style.pin_quad_side_length;
        break;
    case StyleVar_PinTriangleSideLength:
        style_var = &g.style.pin_triangle_side_length;
        break;
    case StyleVar_PinLineThickness:
        style_var = &g.style.pin_line_thickness;
        break;
    case StyleVar_PinHoverRadius:
        style_var = &g.style.pin_hover_radius;
        break;
    case StyleVar_PinOffset:
        style_var = &g.style.pin_offset;
        break;
    default:
        assert(!"Invalid StyleVar value!");
    }

    return *style_var;
}

void PushStyleVar(const StyleVar item, const float value)
{
    float& style_var = lookup_style_var(item);
    g.style_modifier_stack.push_back(StyleElement(style_var, item));
    style_var = value;
}

void PopStyleVar()
{
    assert(g.style_modifier_stack.size() > 0);
    const StyleElement style_elem = g.style_modifier_stack.back();
    g.style_modifier_stack.pop_back();
    float& style_var = lookup_style_var(style_elem.item);
    style_var = style_elem.value;
}

void SetNodeScreenSpacePos(int node_id, const ImVec2& screen_space_pos)
{
    EditorContext& editor = editor_context_get();
    NodeData& node = object_pool_find_or_create_object(editor.nodes, node_id);
    node.origin = screen_space_to_grid_space(editor, screen_space_pos);
}

void SetNodeEditorSpacePos(int node_id, const ImVec2& editor_space_pos)
{
    EditorContext& editor = editor_context_get();
    NodeData& node = object_pool_find_or_create_object(editor.nodes, node_id);
    node.origin = editor_space_to_grid_space(editor, editor_space_pos);
}

void SetNodeGridSpacePos(int node_id, const ImVec2& grid_pos)
{
    EditorContext& editor = editor_context_get();
    NodeData& node = object_pool_find_or_create_object(editor.nodes, node_id);
    node.origin = grid_pos;
}

void SetNodeDraggable(int node_id, const bool draggable)
{
    EditorContext& editor = editor_context_get();
    NodeData& node = object_pool_find_or_create_object(editor.nodes, node_id);
    node.draggable = draggable;
}

ImVec2 GetNodeScreenSpacePos(const int node_id)
{
    EditorContext& editor = editor_context_get();
    const int node_idx = object_pool_find(editor.nodes, node_id);
    assert(node_idx != -1);
    NodeData& node = editor.nodes.pool[node_idx];
    return grid_space_to_screen_space(editor, node.origin);
}

ImVec2 GetNodeEditorSpacePos(const int node_id)
{
    EditorContext& editor = editor_context_get();
    const int node_idx = object_pool_find(editor.nodes, node_id);
    assert(node_idx != -1);
    NodeData& node = editor.nodes.pool[node_idx];
    return grid_space_to_editor_space(editor, node.origin);
}

ImVec2 GetNodeGridSpacePos(int node_id)
{
    EditorContext& editor = editor_context_get();
    const int node_idx = object_pool_find(editor.nodes, node_id);
    assert(node_idx != -1);
    NodeData& node = editor.nodes.pool[node_idx];
    return node.origin;
}

bool IsEditorHovered() { return mouse_in_canvas(); }

bool IsNodeHovered(int* const node_id)
{
    assert(g.current_scope == Scope_None);
    assert(node_id != NULL);

    const bool is_hovered = g.hovered_node_idx.has_value();
    if (is_hovered)
    {
        const EditorContext& editor = editor_context_get();
        *node_id = editor.nodes.pool[g.hovered_node_idx.value()].id;
    }
    return is_hovered;
}

bool IsLinkHovered(int* const link_id)
{
    assert(g.current_scope == Scope_None);
    assert(link_id != NULL);

    const bool is_hovered = g.hovered_link_idx.has_value();
    if (is_hovered)
    {
        const EditorContext& editor = editor_context_get();
        *link_id = editor.links.pool[g.hovered_link_idx.value()].id;
    }
    return is_hovered;
}

bool IsPinHovered(int* const attr)
{
    assert(g.current_scope == Scope_None);
    assert(attr != NULL);

    const bool is_hovered = g.hovered_pin_idx.has_value();
    if (is_hovered)
    {
        const EditorContext& editor = editor_context_get();
        *attr = editor.pins.pool[g.hovered_pin_idx.value()].id;
    }
    return is_hovered;
}

int NumSelectedNodes()
{
    assert(g.current_scope == Scope_None);
    const EditorContext& editor = editor_context_get();
    return editor.selected_node_indices.size();
}

int NumSelectedLinks()
{
    assert(g.current_scope == Scope_None);
    const EditorContext& editor = editor_context_get();
    return editor.selected_link_indices.size();
}

void GetSelectedNodes(int* node_ids)
{
    assert(node_ids != NULL);

    const EditorContext& editor = editor_context_get();
    for (int i = 0; i < editor.selected_node_indices.size(); ++i)
    {
        const int node_idx = editor.selected_node_indices[i];
        node_ids[i] = editor.nodes.pool[node_idx].id;
    }
}

void GetSelectedLinks(int* link_ids)
{
    assert(link_ids != NULL);

    const EditorContext& editor = editor_context_get();
    for (int i = 0; i < editor.selected_link_indices.size(); ++i)
    {
        const int link_idx = editor.selected_link_indices[i];
        link_ids[i] = editor.links.pool[link_idx].id;
    }
}

void ClearNodeSelection()
{
    EditorContext& editor = editor_context_get();
    editor.selected_node_indices.clear();
}

void ClearLinkSelection()
{
    EditorContext& editor = editor_context_get();
    editor.selected_link_indices.clear();
}

bool IsAttributeActive()
{
    assert((g.current_scope & Scope_Node) != 0);

    if (!g.active_attribute)
    {
        return false;
    }

    return g.active_attribute_id == g.current_attribute_id;
}

bool IsAnyAttributeActive(int* const attribute_id)
{
    assert((g.current_scope & (Scope_Node | Scope_Attribute)) == 0);

    if (!g.active_attribute)
    {
        return false;
    }

    if (attribute_id != NULL)
    {
        *attribute_id = g.active_attribute_id;
    }

    return true;
}

bool IsLinkStarted(int* const started_at_id)
{
    // Call this function after EndNodeEditor()!
    assert(g.current_scope == Scope_None);
    assert(started_at_id != NULL);

    const bool is_started = (g.element_state_change & ElementStateChange_LinkStarted) != 0;
    if (is_started)
    {
        const EditorContext& editor = editor_context_get();
        const int pin_idx = editor.click_interaction_state.link_creation.start_pin_idx;
        *started_at_id = editor.pins.pool[pin_idx].id;
    }

    return is_started;
}

bool IsLinkDropped(int* const started_at_id, const bool including_detached_links)
{
    // Call this function after EndNodeEditor()!
    assert(g.current_scope == Scope_None);

    const EditorContext& editor = editor_context_get();

    const bool link_dropped = (g.element_state_change & ElementStateChange_LinkDropped) != 0 &&
                              (including_detached_links ||
                               editor.click_interaction_state.link_creation.link_creation_type !=
                                   LinkCreationType_FromDetach);

    if (link_dropped && started_at_id)
    {
        const int pin_idx = editor.click_interaction_state.link_creation.start_pin_idx;
        *started_at_id = editor.pins.pool[pin_idx].id;
    }

    return link_dropped;
}

bool IsLinkCreated(
    int* const started_at_pin_id,
    int* const ended_at_pin_id,
    bool* const created_from_snap)
{
    assert(g.current_scope == Scope_None);
    assert(started_at_pin_id != NULL);
    assert(ended_at_pin_id != NULL);

    const bool is_created = (g.element_state_change & ElementStateChange_LinkCreated) != 0;

    if (is_created)
    {
        const EditorContext& editor = editor_context_get();
        const int start_idx = editor.click_interaction_state.link_creation.start_pin_idx;
        const int end_idx = editor.click_interaction_state.link_creation.end_pin_idx.value();
        const PinData& start_pin = editor.pins.pool[start_idx];
        const PinData& end_pin = editor.pins.pool[end_idx];

        if (start_pin.type == AttributeType_Output)
        {
            *started_at_pin_id = start_pin.id;
            *ended_at_pin_id = end_pin.id;
        }
        else
        {
            *started_at_pin_id = end_pin.id;
            *ended_at_pin_id = start_pin.id;
        }

        if (created_from_snap)
        {
            *created_from_snap = editor.click_interaction_type == ClickInteractionType_LinkCreation;
        }
    }

    return is_created;
}

bool IsLinkCreated(
    int* started_at_node_id,
    int* started_at_pin_id,
    int* ended_at_node_id,
    int* ended_at_pin_id,
    bool* created_from_snap)
{
    assert(g.current_scope == Scope_None);
    assert(started_at_node_id != NULL);
    assert(started_at_pin_id != NULL);
    assert(ended_at_node_id != NULL);
    assert(ended_at_pin_id != NULL);

    const bool is_created = (g.element_state_change & ElementStateChange_LinkCreated) != 0;

    if (is_created)
    {
        const EditorContext& editor = editor_context_get();
        const int start_idx = editor.click_interaction_state.link_creation.start_pin_idx;
        const int end_idx = editor.click_interaction_state.link_creation.end_pin_idx.value();
        const PinData& start_pin = editor.pins.pool[start_idx];
        const NodeData& start_node = editor.nodes.pool[start_pin.parent_node_idx];
        const PinData& end_pin = editor.pins.pool[end_idx];
        const NodeData& end_node = editor.nodes.pool[end_pin.parent_node_idx];

        if (start_pin.type == AttributeType_Output)
        {
            *started_at_pin_id = start_pin.id;
            *started_at_node_id = start_node.id;
            *ended_at_pin_id = end_pin.id;
            *ended_at_node_id = end_node.id;
        }
        else
        {
            *started_at_pin_id = end_pin.id;
            *started_at_node_id = end_node.id;
            *ended_at_pin_id = start_pin.id;
            *ended_at_node_id = start_node.id;
        }

        if (created_from_snap)
        {
            *created_from_snap = editor.click_interaction_type == ClickInteractionType_LinkCreation;
        }
    }

    return is_created;
}

bool IsLinkDestroyed(int* const link_id)
{
    assert(g.current_scope == Scope_None);

    const bool link_destroyed = g.deleted_link_idx.has_value();
    if (link_destroyed)
    {
        const EditorContext& editor = editor_context_get();
        const int link_idx = g.deleted_link_idx.value();
        *link_id = editor.links.pool[link_idx].id;
    }

    return link_destroyed;
}

namespace
{
void node_line_handler(EditorContext& editor, const char* line)
{
    int id;
    int x, y;
    if (sscanf(line, "[node.%i", &id) == 1)
    {
        const int node_idx = object_pool_find_or_create_index(editor.nodes, id);
        g.current_node_idx = node_idx;
        NodeData& node = editor.nodes.pool[node_idx];
        node.id = id;
    }
    else if (sscanf(line, "origin=%i,%i", &x, &y) == 2)
    {
        NodeData& node = editor.nodes.pool[g.current_node_idx];
        node.origin = ImVec2((float)x, (float)y);
    }
}

void editor_line_handler(EditorContext& editor, const char* line)
{
    sscanf(line, "panning=%f,%f", &editor.panning.x, &editor.panning.y);
}
} // namespace

const char* SaveCurrentEditorStateToIniString(size_t* const data_size)
{
    return SaveEditorStateToIniString(&editor_context_get(), data_size);
}

const char* SaveEditorStateToIniString(
    const EditorContext* const editor_ptr,
    size_t* const data_size)
{
    assert(editor_ptr != NULL);
    const EditorContext& editor = *editor_ptr;

    g.text_buffer.clear();
    // TODO: check to make sure that the estimate is the upper bound of element
    g.text_buffer.reserve(64 * editor.nodes.pool.size());

    g.text_buffer.appendf(
        "[editor]\npanning=%i,%i\n", (int)editor.panning.x, (int)editor.panning.y);

    for (int i = 0; i < editor.nodes.pool.size(); i++)
    {
        if (editor.nodes.in_use[i])
        {
            const NodeData& node = editor.nodes.pool[i];
            g.text_buffer.appendf("\n[node.%d]\n", node.id);
            g.text_buffer.appendf("origin=%i,%i\n", (int)node.origin.x, (int)node.origin.y);
        }
    }

    if (data_size != NULL)
    {
        *data_size = g.text_buffer.size();
    }

    return g.text_buffer.c_str();
}

void LoadCurrentEditorStateFromIniString(const char* const data, const size_t data_size)
{
    LoadEditorStateFromIniString(&editor_context_get(), data, data_size);
}

void LoadEditorStateFromIniString(
    EditorContext* const editor_ptr,
    const char* const data,
    const size_t data_size)
{
    if (data_size == 0u)
    {
        return;
    }

    EditorContext& editor = editor_ptr == NULL ? editor_context_get() : *editor_ptr;

    char* buf = (char*)ImGui::MemAlloc(data_size + 1);
    const char* buf_end = buf + data_size;
    memcpy(buf, data, data_size);
    buf[data_size] = 0;

    void (*line_handler)(EditorContext&, const char*);
    line_handler = NULL;
    char* line_end = NULL;
    for (char* line = buf; line < buf_end; line = line_end + 1)
    {
        while (*line == '\n' || *line == '\r')
        {
            line++;
        }
        line_end = line;
        while (line_end < buf_end && *line_end != '\n' && *line_end != '\r')
        {
            line_end++;
        }
        line_end[0] = 0;

        if (*line == ';' || *line == '\0')
        {
            continue;
        }

        if (line[0] == '[' && line_end[-1] == ']')
        {
            line_end[-1] = 0;
            if (strncmp(line + 1, "node", 4) == 0)
            {
                line_handler = node_line_handler;
            }
            else if (strcmp(line + 1, "editor") == 0)
            {
                line_handler = editor_line_handler;
            }
        }

        if (line_handler != NULL)
        {
            line_handler(editor, line);
        }
    }
    ImGui::MemFree(buf);
}

void SaveCurrentEditorStateToIniFile(const char* const file_name)
{
    SaveEditorStateToIniFile(&editor_context_get(), file_name);
}

void SaveEditorStateToIniFile(const EditorContext* const editor, const char* const file_name)
{
    size_t data_size = 0u;
    const char* data = SaveEditorStateToIniString(editor, &data_size);
    FILE* file = ImFileOpen(file_name, "wt");
    if (!file)
    {
        return;
    }

    fwrite(data, sizeof(char), data_size, file);
    fclose(file);
}

void LoadCurrentEditorStateFromIniFile(const char* const file_name)
{
    LoadEditorStateFromIniFile(&editor_context_get(), file_name);
}

void LoadEditorStateFromIniFile(EditorContext* const editor, const char* const file_name)
{
    size_t data_size = 0u;
    char* file_data = (char*)ImFileLoadToMemory(file_name, "rb", &data_size);

    if (!file_data)
    {
        return;
    }

    LoadEditorStateFromIniString(editor, file_data, data_size);
    ImGui::MemFree(file_data);
}
} // namespace imnodes<|MERGE_RESOLUTION|>--- conflicted
+++ resolved
@@ -1505,12 +1505,7 @@
     int largest_depth_idx = -1;
     int node_idx_on_top = -1;
 
-<<<<<<< HEAD
-    const ImVector<int>& depth_stack = editor.node_depth_order;
     for (int i = 0; i < g.node_indices_overlapping_with_mouse.size(); ++i)
-=======
-    for (int i = 0; i < g.node_indices_overlapping_with_mouse.Size; ++i)
->>>>>>> b79dddb5
     {
         const int node_idx = g.node_indices_overlapping_with_mouse[i];
         for (int depth_idx = 0; depth_idx < depth_stack.size(); ++depth_idx)
@@ -1883,26 +1878,6 @@
     }
 }
 
-<<<<<<< HEAD
-bool is_link_hovered(const LinkData& link, const LinkBezierData& link_data)
-{
-    // We render pins and nodes on top of links. In order to prevent link interaction when a pin or
-    // node is on top of a link, we just early out here if a pin or node is hovered.
-    if (g.hovered_pin_idx.has_value() )
-    {
-        // If hovered pin is part of the link consider the link also hovered
-        return g.hovered_pin_idx == link.start_pin_idx || g.hovered_pin_idx == link.end_pin_idx;        
-    }
-    if (g.hovered_node_idx.has_value())
-    {
-        return false;
-    }
-
-    return is_mouse_hovering_near_link(link_data.bezier, link_data.num_segments);
-}
-
-=======
->>>>>>> b79dddb5
 void draw_link(EditorContext& editor, const int link_idx)
 {
     const LinkData& link = editor.links.pool[link_idx];
@@ -1912,11 +1887,7 @@
     const LinkBezierData link_data = get_link_renderable(
         start_pin.pos, end_pin.pos, start_pin.type, g.style.link_line_segments_per_length);
 
-<<<<<<< HEAD
-    const bool link_hovered = is_link_hovered(link, link_data) && mouse_in_canvas() &&
-=======
     const bool link_hovered = g.hovered_link_idx == link_idx &&
->>>>>>> b79dddb5
                               editor.click_interaction_type != ClickInteractionType_BoxSelection;
 
     if (link_hovered)
