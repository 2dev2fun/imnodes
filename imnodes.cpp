// the structure of this file:
//
// [SECTION] internal data structures
// [SECTION] global struct
// [SECTION] editor context definition
// [SECTION] draw list helper
// [SECTION] ObjectPool implementation
// [SECTION] ui state logic
// [SECTION] render helpers
// [SECTION] API implementation

#include "imnodes.h"

#include <imgui.h>
#define IMGUI_DEFINE_MATH_OPERATORS
#include <imgui_internal.h>

// Check minimum ImGui version
#define MINIMUM_COMPATIBLE_IMGUI_VERSION 17400
#if IMGUI_VERSION_NUM < MINIMUM_COMPATIBLE_IMGUI_VERSION
#error "Minimum ImGui version requirement not met -- please use a newer version!"
#endif

#include <assert.h>
#include <limits.h>
#include <math.h>
#include <new>
#include <stdint.h>
#include <stdio.h> // for fwrite, ssprintf, sscanf
#include <stdlib.h>
#include <string.h> // strlen, strncmp

namespace imnodes
{
namespace
{
enum ScopeFlags
{
    Scope_None = 1,
    Scope_Editor = 1 << 1,
    Scope_Node = 1 << 2,
    Scope_Attribute = 1 << 3
};

enum AttributeType
{
    AttributeType_None,
    AttributeType_Input,
    AttributeType_Output
};

enum ElementStateChange
{
    ElementStateChange_None = 0,
    ElementStateChange_LinkStarted = 1 << 0,
    ElementStateChange_LinkDropped = 1 << 1,
    ElementStateChange_LinkCreated = 1 << 2
};

// [SECTION] internal data structures

// The object T must have the following interface:
//
// struct T
// {
//     T();
//
//     int id;
// };
template<typename T>
struct ObjectPool
{
    ImVector<T> pool;
    ImVector<bool> in_use;
    ImVector<int> free_list;
    ImGuiStorage id_map;

    ObjectPool() : pool(), in_use(), free_list(), id_map() {}
};

// Emulates std::optional<int> using the sentinel value `invalid_index`.
struct OptionalIndex
{
    OptionalIndex() : m_index(invalid_index) {}
    OptionalIndex(const int value) : m_index(value) {}

    // Observers

    inline bool has_value() const { return m_index != invalid_index; }

    inline int value() const
    {
        assert(has_value());
        return m_index;
    }

    // Modifiers

    inline OptionalIndex& operator=(const int value)
    {
        m_index = value;
        return *this;
    }

    inline void reset() { m_index = invalid_index; }

    inline bool operator==(const OptionalIndex& rhs) const { return m_index == rhs.m_index; }

    inline bool operator==(const int rhs) const { return m_index == rhs; }

    inline bool operator!=(const OptionalIndex& rhs) const { return m_index != rhs.m_index; }

    inline bool operator!=(const int rhs) const { return m_index != rhs; }

    static const int invalid_index = -1;

private:
    int m_index;
};

struct NodeData
{
    int id;
    ImVec2 origin; // The node origin is in editor space
    ImRect title_bar_content_rect;
    ImRect rect;

    struct
    {
        ImU32 background, background_hovered, background_selected, outline, titlebar,
            titlebar_hovered, titlebar_selected;
    } color_style;

    struct
    {
        float corner_rounding;
        ImVec2 padding;
        float border_thickness;
    } layout_style;

    ImVector<int> pin_indices;
    bool draggable;

    NodeData(const int node_id)
        : id(node_id), origin(100.0f, 100.0f), title_bar_content_rect(),
          rect(ImVec2(0.0f, 0.0f), ImVec2(0.0f, 0.0f)), color_style(), layout_style(),
          pin_indices(), draggable(true)
    {
    }

    ~NodeData() { id = INT_MIN; }
};

struct PinData
{
    int id;
    int parent_node_idx;
    ImRect attribute_rect;
    AttributeType type;
    PinShape shape;
    ImVec2 pos; // screen-space coordinates
    int flags;

    struct
    {
        ImU32 background, hovered;
    } color_style;

    PinData(const int pin_id)
        : id(pin_id), parent_node_idx(), attribute_rect(), type(AttributeType_None),
          shape(PinShape_CircleFilled), pos(), flags(AttributeFlags_None), color_style()
    {
    }
};

struct LinkData
{
    int id;
    int start_pin_idx, end_pin_idx;

    struct
    {
        ImU32 base, hovered, selected;
    } color_style;

    LinkData(const int link_id) : id(link_id), start_pin_idx(), end_pin_idx(), color_style() {}
};

struct LinkPredicate
{
    bool operator()(const LinkData& lhs, const LinkData& rhs) const
    {
        // Do a unique compare by sorting the pins' addresses.
        // This catches duplicate links, whether they are in the
        // same direction or not.
        // Sorting by pin index should have the uniqueness guarantees as sorting
        // by id -- each unique id will get one slot in the link pool array.

        int lhs_start = lhs.start_pin_idx;
        int lhs_end = lhs.end_pin_idx;
        int rhs_start = rhs.start_pin_idx;
        int rhs_end = rhs.end_pin_idx;

        if (lhs_start > lhs_end)
        {
            ImSwap(lhs_start, lhs_end);
        }

        if (rhs_start > rhs_end)
        {
            ImSwap(rhs_start, rhs_end);
        }

        return lhs_start == rhs_start && lhs_end == rhs_end;
    }
};

struct BezierCurve
{
    // the curve control points
    ImVec2 p0, p1, p2, p3;
};

struct LinkBezierData
{
    BezierCurve bezier;
    int num_segments;
};

enum ClickInteractionType
{
    ClickInteractionType_Node,
    ClickInteractionType_Link,
    ClickInteractionType_LinkCreation,
    ClickInteractionType_Panning,
    ClickInteractionType_BoxSelection,
    ClickInteractionType_None
};

enum LinkCreationType
{
    LinkCreationType_Standard,
    LinkCreationType_FromDetach
};

struct ClickInteractionState
{
    struct
    {
        int start_pin_idx;
        OptionalIndex end_pin_idx;
        LinkCreationType link_creation_type;
    } link_creation;

    struct
    {
        ImRect rect;
    } box_selector;
};

struct ColorStyleElement
{
    ImU32 color;
    ColorStyle item;

    ColorStyleElement(const ImU32 c, const ColorStyle s) : color(c), item(s) {}
};

struct StyleElement
{
    StyleVar item;
    float value;

    StyleElement(const float value, const StyleVar variable) : item(variable), value(value) {}
};
} // namespace
// [SECTION] global struct
// this stores data which only lives for one frame
struct Context
{
    EditorContext* default_editor_ctx;
    EditorContext* editor_ctx;

    // Canvas draw list and helper state
    ImDrawList* canvas_draw_list;
    ImGuiStorage node_idx_to_submission_idx;
    ImVector<int> node_idx_submission_order;
    ImVector<int> node_indices_overlapping_with_mouse;
    ImVector<int> occluded_pin_indices;

    // Canvas extents
    ImVec2 canvas_origin_screen_space;
    ImRect canvas_rect_screen_space;

    // Debug helpers
    ScopeFlags current_scope;

    // Configuration state
    IO io;
    Style style;
    ImVector<ColorStyleElement> color_modifier_stack;
    ImVector<StyleElement> style_modifier_stack;
    ImGuiTextBuffer text_buffer;

    int current_attribute_flags;
    ImVector<int> attribute_flag_stack;

    // UI element state
    int current_node_idx;
    int current_pin_idx;
    int current_attribute_id;

    OptionalIndex hovered_node_idx;
    OptionalIndex interactive_node_idx;
    OptionalIndex hovered_link_idx;
    OptionalIndex hovered_pin_idx;
    int hovered_pin_flags;

    OptionalIndex deleted_link_idx;
    OptionalIndex snap_link_idx;

    // Event helper state
    int element_state_change;

    int active_attribute_id;
    bool active_attribute;

    // ImGui::IO cache

    ImVec2 mouse_pos;

    bool left_mouse_clicked;
    bool left_mouse_released;
    bool alt_mouse_clicked;
    bool left_mouse_dragging;
<<<<<<< HEAD
    bool alt_mouse_dragging;
} g;
=======
    bool middle_mouse_dragging;
};
>>>>>>> 857cc860

Context* g = NULL;

namespace
{

EditorContext& editor_context_get()
{
    // No editor context was set! Did you forget to call imnodes::Initialize?
    assert(g->editor_ctx != NULL);
    return *g->editor_ctx;
}

inline ImVec2 eval_bezier(float t, const BezierCurve& bezier)
{
    // B(t) = (1-t)**3 p0 + 3(1 - t)**2 t P1 + 3(1-t)t**2 P2 + t**3 P3
    return ImVec2(
        (1 - t) * (1 - t) * (1 - t) * bezier.p0.x + 3 * (1 - t) * (1 - t) * t * bezier.p1.x +
            3 * (1 - t) * t * t * bezier.p2.x + t * t * t * bezier.p3.x,
        (1 - t) * (1 - t) * (1 - t) * bezier.p0.y + 3 * (1 - t) * (1 - t) * t * bezier.p1.y +
            3 * (1 - t) * t * t * bezier.p2.y + t * t * t * bezier.p3.y);
}

// Calculates the closest point along each bezier curve segment.
ImVec2 get_closest_point_on_cubic_bezier(
    const int num_segments,
    const ImVec2& p,
    const BezierCurve& bezier)
{
    IM_ASSERT(num_segments > 0);
    ImVec2 p_last = bezier.p0;
    ImVec2 p_closest;
    float p_closest_dist = FLT_MAX;
    float t_step = 1.0f / (float)num_segments;
    for (int i = 1; i <= num_segments; ++i)
    {
        ImVec2 p_current = eval_bezier(t_step * i, bezier);
        ImVec2 p_line = ImLineClosestPoint(p_last, p_current, p);
        float dist = ImLengthSqr(p - p_line);
        if (dist < p_closest_dist)
        {
            p_closest = p_line;
            p_closest_dist = dist;
        }
        p_last = p_current;
    }
    return p_closest;
}

inline float get_distance_to_cubic_bezier(
    const ImVec2& pos,
    const BezierCurve& bezier,
    const int num_segments)
{
    const ImVec2 point_on_curve = get_closest_point_on_cubic_bezier(num_segments, pos, bezier);

    const ImVec2 to_curve = point_on_curve - pos;
    return ImSqrt(ImLengthSqr(to_curve));
}

inline ImRect get_containing_rect_for_bezier_curve(const BezierCurve& bezier)
{
    const ImVec2 min = ImVec2(ImMin(bezier.p0.x, bezier.p3.x), ImMin(bezier.p0.y, bezier.p3.y));
    const ImVec2 max = ImVec2(ImMax(bezier.p0.x, bezier.p3.x), ImMax(bezier.p0.y, bezier.p3.y));

    const float hover_distance = g->style.link_hover_distance;

    ImRect rect(min, max);
    rect.Add(bezier.p1);
    rect.Add(bezier.p2);
    rect.Expand(ImVec2(hover_distance, hover_distance));

    return rect;
}

inline LinkBezierData get_link_renderable(
    ImVec2 start,
    ImVec2 end,
    const AttributeType start_type,
    const float line_segments_per_length)
{
    assert((start_type == AttributeType_Input) || (start_type == AttributeType_Output));
    if (start_type == AttributeType_Input)
    {
        ImSwap(start, end);
    }

    const float link_length = ImSqrt(ImLengthSqr(end - start));
    const ImVec2 offset = ImVec2(0.25f * link_length, 0.f);
    LinkBezierData link_data;
    link_data.bezier.p0 = start;
    link_data.bezier.p1 = start + offset;
    link_data.bezier.p2 = end - offset;
    link_data.bezier.p3 = end;
    link_data.num_segments = ImMax(static_cast<int>(link_length * line_segments_per_length), 1);
    return link_data;
}

inline float eval_implicit_line_eq(const ImVec2& p1, const ImVec2& p2, const ImVec2& p)
{
    return (p2.y - p1.y) * p.x + (p1.x - p2.x) * p.y + (p2.x * p1.y - p1.x * p2.y);
}

inline int sign(float val) { return int(val > 0.0f) - int(val < 0.0f); }

inline bool rectangle_overlaps_line_segment(const ImRect& rect, const ImVec2& p1, const ImVec2& p2)
{
    // Trivial case: rectangle contains an endpoint
    if (rect.Contains(p1) || rect.Contains(p2))
    {
        return true;
    }

    // Flip rectangle if necessary
    ImRect flip_rect = rect;

    if (flip_rect.Min.x > flip_rect.Max.x)
    {
        ImSwap(flip_rect.Min.x, flip_rect.Max.x);
    }

    if (flip_rect.Min.y > flip_rect.Max.y)
    {
        ImSwap(flip_rect.Min.y, flip_rect.Max.y);
    }

    // Trivial case: line segment lies to one particular side of rectangle
    if ((p1.x < flip_rect.Min.x && p2.x < flip_rect.Min.x) ||
        (p1.x > flip_rect.Max.x && p2.x > flip_rect.Max.x) ||
        (p1.y < flip_rect.Min.y && p2.y < flip_rect.Min.y) ||
        (p1.y > flip_rect.Max.y && p2.y > flip_rect.Max.y))
    {
        return false;
    }

    const int corner_signs[4] = {
        sign(eval_implicit_line_eq(p1, p2, flip_rect.Min)),
        sign(eval_implicit_line_eq(p1, p2, ImVec2(flip_rect.Max.x, flip_rect.Min.y))),
        sign(eval_implicit_line_eq(p1, p2, ImVec2(flip_rect.Min.x, flip_rect.Max.y))),
        sign(eval_implicit_line_eq(p1, p2, flip_rect.Max))};

    int sum = 0;
    int sum_abs = 0;

    for (int i = 0; i < 4; ++i)
    {
        sum += corner_signs[i];
        sum_abs += abs(corner_signs[i]);
    }

    // At least one corner of rectangle lies on a different side of line segment
    return abs(sum) != sum_abs;
}

inline bool rectangle_overlaps_bezier(const ImRect& rectangle, const LinkBezierData& link_data)
{
    ImVec2 current = eval_bezier(0.f, link_data.bezier);
    const float dt = 1.0f / link_data.num_segments;
    for (int s = 0; s < link_data.num_segments; ++s)
    {
        ImVec2 next = eval_bezier(static_cast<float>((s + 1) * dt), link_data.bezier);
        if (rectangle_overlaps_line_segment(rectangle, current, next))
        {
            return true;
        }
        current = next;
    }
    return false;
}

inline bool rectangle_overlaps_link(
    const ImRect& rectangle,
    const ImVec2& start,
    const ImVec2& end,
    const AttributeType start_type)
{
    // First level: simple rejection test via rectangle overlap:

    ImRect lrect = ImRect(start, end);
    if (lrect.Min.x > lrect.Max.x)
    {
        ImSwap(lrect.Min.x, lrect.Max.x);
    }

    if (lrect.Min.y > lrect.Max.y)
    {
        ImSwap(lrect.Min.y, lrect.Max.y);
    }

    if (rectangle.Overlaps(lrect))
    {
        // First, check if either one or both endpoinds are trivially contained
        // in the rectangle

        if (rectangle.Contains(start) || rectangle.Contains(end))
        {
            return true;
        }

        // Second level of refinement: do a more expensive test against the
        // link

        const LinkBezierData link_data =
            get_link_renderable(start, end, start_type, g->style.link_line_segments_per_length);
        return rectangle_overlaps_bezier(rectangle, link_data);
    }

    return false;
}
} // namespace

// [SECTION] editor context definition

struct EditorContext
{
    ObjectPool<NodeData> nodes;
    ObjectPool<PinData> pins;
    ObjectPool<LinkData> links;

    ImVector<int> node_depth_order;

    // ui related fields
    ImVec2 panning;

    ImVector<int> selected_node_indices;
    ImVector<int> selected_link_indices;

    ClickInteractionType click_interaction_type;
    ClickInteractionState click_interaction_state;

    EditorContext()
        : nodes(), pins(), links(), panning(0.f, 0.f), selected_node_indices(),
          selected_link_indices(), click_interaction_type(ClickInteractionType_None),
          click_interaction_state()
    {
    }
};

namespace
{
// [SECTION] draw list helper

void ImDrawList_grow_channels(ImDrawList* draw_list, const int num_channels)
{
    ImDrawListSplitter& splitter = draw_list->_Splitter;

    if (splitter._Count == 1)
    {
        splitter.Split(draw_list, num_channels + 1);
        return;
    }

    // NOTE: this logic has been lifted from ImDrawListSplitter::Split with slight modifications
    // to allow nested splits. The main modification is that we only create new ImDrawChannel
    // instances after splitter._Count, instead of over the whole splitter._Channels array like
    // the regular ImDrawListSplitter::Split method does.

    const int old_channel_capacity = splitter._Channels.Size;
    // NOTE: _Channels is not resized down, and therefore _Count <= _Channels.size()!
    const int old_channel_count = splitter._Count;
    const int requested_channel_count = old_channel_count + num_channels;
    if (old_channel_capacity < old_channel_count + num_channels)
    {
        splitter._Channels.resize(requested_channel_count);
    }

    splitter._Count = requested_channel_count;

    for (int i = old_channel_count; i < requested_channel_count; ++i)
    {
        ImDrawChannel& channel = splitter._Channels[i];

        // If we're inside the old capacity region of the array, we need to reuse the existing
        // memory of the command and index buffers.
        if (i < old_channel_capacity)
        {
            channel._CmdBuffer.resize(0);
            channel._IdxBuffer.resize(0);
        }
        // Else, we need to construct new draw channels.
        else
        {
            IM_PLACEMENT_NEW(&channel) ImDrawChannel();
        }

        {
            ImDrawCmd draw_cmd;
            draw_cmd.ClipRect = draw_list->_ClipRectStack.back();
            draw_cmd.TextureId = draw_list->_TextureIdStack.back();
            channel._CmdBuffer.push_back(draw_cmd);
        }
    }
}

void ImDrawListSplitter_swap_channels(
    ImDrawListSplitter& splitter,
    const int lhs_idx,
    const int rhs_idx)
{
    if (lhs_idx == rhs_idx)
    {
        return;
    }

    assert(lhs_idx >= 0 && lhs_idx < splitter._Count);
    assert(rhs_idx >= 0 && rhs_idx < splitter._Count);

    ImDrawChannel& lhs_channel = splitter._Channels[lhs_idx];
    ImDrawChannel& rhs_channel = splitter._Channels[rhs_idx];
    lhs_channel._CmdBuffer.swap(rhs_channel._CmdBuffer);
    lhs_channel._IdxBuffer.swap(rhs_channel._IdxBuffer);

    const int current_channel = splitter._Current;

    if (current_channel == lhs_idx)
    {
        splitter._Current = rhs_idx;
    }
    else if (current_channel == rhs_idx)
    {
        splitter._Current = lhs_idx;
    }
}

void draw_list_set(ImDrawList* window_draw_list)
{
    g->canvas_draw_list = window_draw_list;
    g->node_idx_to_submission_idx.Clear();
    g->node_idx_submission_order.clear();
}

// The draw list channels are structured as follows. First we have our base channel, the canvas grid
// on which we render the grid lines in BeginNodeEditor(). The base channel is the reason
// draw_list_submission_idx_to_background_channel_idx offsets the index by one. Each BeginNode()
// call appends two new draw channels, for the node background and foreground. The node foreground
// is the channel into which the node's ImGui content is rendered. Finally, in EndNodeEditor() we
// append one last draw channel for rendering the selection box and the incomplete link on top of
// everything else.
//
// +----------+----------+----------+----------+----------+----------+
// |          |          |          |          |          |          |
// |canvas    |node      |node      |...       |...       |click     |
// |grid      |background|foreground|          |          |interaction
// |          |          |          |          |          |          |
// +----------+----------+----------+----------+----------+----------+
//            |                     |
//            |   submission idx    |
//            |                     |
//            -----------------------

void draw_list_add_node(const int node_idx)
{
    g->node_idx_to_submission_idx.SetInt(
        static_cast<ImGuiID>(node_idx), g->node_idx_submission_order.Size);
    g->node_idx_submission_order.push_back(node_idx);
    ImDrawList_grow_channels(g->canvas_draw_list, 2);
}

void draw_list_append_click_interaction_channel()
{
    // NOTE: don't use this function outside of EndNodeEditor. Using this before all nodes have been
    // added will screw up the node draw order.
    ImDrawList_grow_channels(g->canvas_draw_list, 1);
}

int draw_list_submission_idx_to_background_channel_idx(const int submission_idx)
{
    // NOTE: the first channel is the canvas background, i.e. the grid
    return 1 + 2 * submission_idx;
}

int draw_list_submission_idx_to_foreground_channel_idx(const int submission_idx)
{
    return draw_list_submission_idx_to_background_channel_idx(submission_idx) + 1;
}

void draw_list_activate_click_interaction_channel()
{
    g->canvas_draw_list->_Splitter.SetCurrentChannel(
        g->canvas_draw_list, g->canvas_draw_list->_Splitter._Count - 1);
}

void draw_list_activate_current_node_foreground()
{
    const int foreground_channel_idx =
        draw_list_submission_idx_to_foreground_channel_idx(g->node_idx_submission_order.Size - 1);
    g->canvas_draw_list->_Splitter.SetCurrentChannel(g->canvas_draw_list, foreground_channel_idx);
}

void draw_list_activate_node_background(const int node_idx)
{
    const int submission_idx =
        g->node_idx_to_submission_idx.GetInt(static_cast<ImGuiID>(node_idx), -1);
    // There is a discrepancy in the submitted node count and the rendered node count! Did you call
    // one of the following functions
    // * EditorContextMoveToNode
    // * SetNodeScreenSpacePos
    // * SetNodeGridSpacePos
    // * SetNodeDraggable
    // after the BeginNode/EndNode function calls?
    assert(submission_idx != -1);
    const int background_channel_idx =
        draw_list_submission_idx_to_background_channel_idx(submission_idx);
    g->canvas_draw_list->_Splitter.SetCurrentChannel(g->canvas_draw_list, background_channel_idx);
}

void draw_list_swap_submission_indices(const int lhs_idx, const int rhs_idx)
{
    assert(lhs_idx != rhs_idx);

    const int lhs_foreground_channel_idx =
        draw_list_submission_idx_to_foreground_channel_idx(lhs_idx);
    const int lhs_background_channel_idx =
        draw_list_submission_idx_to_background_channel_idx(lhs_idx);
    const int rhs_foreground_channel_idx =
        draw_list_submission_idx_to_foreground_channel_idx(rhs_idx);
    const int rhs_background_channel_idx =
        draw_list_submission_idx_to_background_channel_idx(rhs_idx);

    ImDrawListSplitter_swap_channels(
        g->canvas_draw_list->_Splitter, lhs_background_channel_idx, rhs_background_channel_idx);
    ImDrawListSplitter_swap_channels(
        g->canvas_draw_list->_Splitter, lhs_foreground_channel_idx, rhs_foreground_channel_idx);
}

void draw_list_sort_channels_by_depth(const ImVector<int>& node_idx_depth_order)
{
    if (g->node_idx_to_submission_idx.Data.Size < 2)
    {
        return;
    }

    assert(node_idx_depth_order.Size == g->node_idx_submission_order.Size);

    int start_idx = node_idx_depth_order.Size - 1;

    while (node_idx_depth_order[start_idx] == g->node_idx_submission_order[start_idx])
    {
        if (--start_idx == 0)
        {
            // early out if submission order and depth order are the same
            return;
        }
    }

    // TODO: this is an O(N^2) algorithm. It might be worthwhile revisiting this to see if the time
    // complexity can be reduced.

    for (int depth_idx = start_idx; depth_idx > 0; --depth_idx)
    {
        const int node_idx = node_idx_depth_order[depth_idx];

        // Find the current index of the node_idx in the submission order array
        int submission_idx = -1;
        for (int i = 0; i < g->node_idx_submission_order.Size; ++i)
        {
            if (g->node_idx_submission_order[i] == node_idx)
            {
                submission_idx = i;
                break;
            }
        }
        assert(submission_idx >= 0);

        if (submission_idx == depth_idx)
        {
            continue;
        }

        for (int j = submission_idx; j < depth_idx; ++j)
        {
            draw_list_swap_submission_indices(j, j + 1);
            ImSwap(g->node_idx_submission_order[j], g->node_idx_submission_order[j + 1]);
        }
    }
}

// [SECTION] ObjectPool implementation

template<typename T>
int object_pool_find(ObjectPool<T>& objects, const int id)
{
    const int index = objects.id_map.GetInt(static_cast<ImGuiID>(id), -1);
    return index;
}

template<typename T>
void object_pool_update(ObjectPool<T>& objects)
{
    objects.free_list.clear();
    for (int i = 0; i < objects.in_use.size(); ++i)
    {
        if (!objects.in_use[i])
        {
            objects.id_map.SetInt(objects.pool[i].id, -1);
            objects.free_list.push_back(i);
            (objects.pool.Data + i)->~T();
        }
    }
}

template<>
void object_pool_update(ObjectPool<NodeData>& nodes)
{
    nodes.free_list.clear();
    for (int i = 0; i < nodes.in_use.size(); ++i)
    {
        if (nodes.in_use[i])
        {
            nodes.pool[i].pin_indices.clear();
        }
        else
        {
            const int previous_id = nodes.pool[i].id;
            const int previous_idx = nodes.id_map.GetInt(previous_id, -1);

            if (previous_idx != -1)
            {
                assert(previous_idx == i);
                // Remove node idx form depth stack the first time we detect that this idx slot is
                // unused
                ImVector<int>& depth_stack = editor_context_get().node_depth_order;
                const int* const elem = depth_stack.find(i);
                assert(elem != depth_stack.end());
                depth_stack.erase(elem);
            }

            nodes.id_map.SetInt(previous_id, -1);
            nodes.free_list.push_back(i);
            (nodes.pool.Data + i)->~NodeData();
        }
    }
}

template<typename T>
void object_pool_reset(ObjectPool<T>& objects)
{
    if (!objects.in_use.empty())
    {
        memset(objects.in_use.Data, 0, objects.in_use.size_in_bytes());
    }
}

template<typename T>
int object_pool_find_or_create_index(ObjectPool<T>& objects, const int id)
{
    int index = objects.id_map.GetInt(static_cast<ImGuiID>(id), -1);

    // Construct new object
    if (index == -1)
    {
        if (objects.free_list.empty())
        {
            index = objects.pool.size();
            IM_ASSERT(objects.pool.size() == objects.in_use.size());
            const int new_size = objects.pool.size() + 1;
            objects.pool.resize(new_size);
            objects.in_use.resize(new_size);
        }
        else
        {
            index = objects.free_list.back();
            objects.free_list.pop_back();
        }
        IM_PLACEMENT_NEW(objects.pool.Data + index) T(id);
        objects.id_map.SetInt(static_cast<ImGuiID>(id), index);
    }

    // Flag it as used
    objects.in_use[index] = true;

    return index;
}

template<>
int object_pool_find_or_create_index(ObjectPool<NodeData>& nodes, const int node_id)
{
    int node_idx = nodes.id_map.GetInt(static_cast<ImGuiID>(node_id), -1);

    // Construct new node
    if (node_idx == -1)
    {
        if (nodes.free_list.empty())
        {
            node_idx = nodes.pool.size();
            IM_ASSERT(nodes.pool.size() == nodes.in_use.size());
            const int new_size = nodes.pool.size() + 1;
            nodes.pool.resize(new_size);
            nodes.in_use.resize(new_size);
        }
        else
        {
            node_idx = nodes.free_list.back();
            nodes.free_list.pop_back();
        }
        IM_PLACEMENT_NEW(nodes.pool.Data + node_idx) NodeData(node_id);
        nodes.id_map.SetInt(static_cast<ImGuiID>(node_id), node_idx);

        EditorContext& editor = editor_context_get();
        editor.node_depth_order.push_back(node_idx);
    }

    // Flag node as used
    nodes.in_use[node_idx] = true;

    return node_idx;
}

template<typename T>
T& object_pool_find_or_create_object(ObjectPool<T>& objects, const int id)
{
    const int index = object_pool_find_or_create_index(objects, id);
    return objects.pool[index];
}

// [SECTION] ui state logic

ImVec2 get_screen_space_pin_coordinates(
    const ImRect& node_rect,
    const ImRect& attribute_rect,
    const AttributeType type)
{
    assert(type == AttributeType_Input || type == AttributeType_Output);
    const float x = type == AttributeType_Input ? (node_rect.Min.x - g->style.pin_offset)
                                                : (node_rect.Max.x + g->style.pin_offset);
    return ImVec2(x, 0.5f * (attribute_rect.Min.y + attribute_rect.Max.y));
}

ImVec2 get_screen_space_pin_coordinates(const EditorContext& editor, const PinData& pin)
{
    const ImRect& parent_node_rect = editor.nodes.pool[pin.parent_node_idx].rect;
    return get_screen_space_pin_coordinates(parent_node_rect, pin.attribute_rect, pin.type);
}

bool mouse_in_canvas()
{
    // This flag should be true either when hovering or clicking something in the canvas.
    const bool is_window_hovered_or_focused = ImGui::IsWindowHovered() || ImGui::IsWindowFocused();

    return is_window_hovered_or_focused &&
           g->canvas_rect_screen_space.Contains(ImGui::GetMousePos());
}

void begin_node_selection(EditorContext& editor, const int node_idx)
{
    // Don't start selecting a node if we are e.g. already creating and dragging
    // a new link! New link creation can happen when the mouse is clicked over
    // a node, but within the hover radius of a pin.
    if (editor.click_interaction_type != ClickInteractionType_None)
    {
        return;
    }

    editor.click_interaction_type = ClickInteractionType_Node;
    // If the node is not already contained in the selection, then we want only
    // the interaction node to be selected, effective immediately.
    //
    // Otherwise, we want to allow for the possibility of multiple nodes to be
    // moved at once.
    if (!editor.selected_node_indices.contains(node_idx))
    {
        editor.selected_node_indices.clear();
        editor.selected_link_indices.clear();
        editor.selected_node_indices.push_back(node_idx);

        // Ensure that individually selected nodes get rendered on top
        ImVector<int>& depth_stack = editor.node_depth_order;
        const int* const elem = depth_stack.find(node_idx);
        assert(elem != depth_stack.end());
        depth_stack.erase(elem);
        depth_stack.push_back(node_idx);
    }
}

void begin_link_selection(EditorContext& editor, const int link_idx)
{
    editor.click_interaction_type = ClickInteractionType_Link;
    // When a link is selected, clear all other selections, and insert the link
    // as the sole selection.
    editor.selected_node_indices.clear();
    editor.selected_link_indices.clear();
    editor.selected_link_indices.push_back(link_idx);
}

void begin_link_detach(EditorContext& editor, const int link_idx, const int detach_pin_idx)
{
    const LinkData& link = editor.links.pool[link_idx];
    ClickInteractionState& state = editor.click_interaction_state;
    state.link_creation.end_pin_idx.reset();
    state.link_creation.start_pin_idx =
        detach_pin_idx == link.start_pin_idx ? link.end_pin_idx : link.start_pin_idx;
    g->deleted_link_idx = link_idx;
}

void begin_link_interaction(EditorContext& editor, const int link_idx)
{
    // First check if we are clicking a link in the vicinity of a pin.
    // This may result in a link detach via click and drag.
    if (editor.click_interaction_type == ClickInteractionType_LinkCreation)
    {
        if ((g->hovered_pin_flags & AttributeFlags_EnableLinkDetachWithDragClick) != 0)
        {
            begin_link_detach(editor, link_idx, g->hovered_pin_idx.value());
            editor.click_interaction_state.link_creation.link_creation_type =
                LinkCreationType_FromDetach;
        }
    }
    // If we aren't near a pin, check if we are clicking the link with the
    // modifier pressed. This may also result in a link detach via clicking.
    else
    {
        const bool modifier_pressed = g->io.link_detach_with_modifier_click.modifier == NULL
                                          ? false
                                          : *g->io.link_detach_with_modifier_click.modifier;

        if (modifier_pressed)
        {
            const LinkData& link = editor.links.pool[link_idx];
            const PinData& start_pin = editor.pins.pool[link.start_pin_idx];
            const PinData& end_pin = editor.pins.pool[link.end_pin_idx];
            const ImVec2& mouse_pos = g->mouse_pos;
            const float dist_to_start = ImLengthSqr(start_pin.pos - mouse_pos);
            const float dist_to_end = ImLengthSqr(end_pin.pos - mouse_pos);
            const int closest_pin_idx =
                dist_to_start < dist_to_end ? link.start_pin_idx : link.end_pin_idx;

            editor.click_interaction_type = ClickInteractionType_LinkCreation;
            begin_link_detach(editor, link_idx, closest_pin_idx);
            editor.click_interaction_state.link_creation.link_creation_type =
                LinkCreationType_FromDetach;
        }
        else
        {
            begin_link_selection(editor, link_idx);
        }
    }
}

void begin_link_creation(EditorContext& editor, const int hovered_pin_idx)
{
    editor.click_interaction_type = ClickInteractionType_LinkCreation;
    editor.click_interaction_state.link_creation.start_pin_idx = hovered_pin_idx;
    editor.click_interaction_state.link_creation.end_pin_idx.reset();
    editor.click_interaction_state.link_creation.link_creation_type = LinkCreationType_Standard;
    g->element_state_change |= ElementStateChange_LinkStarted;
}

void begin_canvas_interaction(EditorContext& editor)
{
    const bool any_ui_element_hovered = g->hovered_node_idx.has_value() ||
                                        g->hovered_link_idx.has_value() ||
                                        g->hovered_pin_idx.has_value() || ImGui::IsAnyItemHovered();

    const bool mouse_not_in_canvas = !mouse_in_canvas();

    if (editor.click_interaction_type != ClickInteractionType_None || any_ui_element_hovered ||
        mouse_not_in_canvas)
    {
        return;
    }

<<<<<<< HEAD
    const bool started_panning = g.alt_mouse_clicked;
=======
    const bool started_panning = g->middle_mouse_clicked;
>>>>>>> 857cc860

    if (started_panning)
    {
        editor.click_interaction_type = ClickInteractionType_Panning;
    }
    else if (g->left_mouse_clicked)
    {
        editor.click_interaction_type = ClickInteractionType_BoxSelection;
        editor.click_interaction_state.box_selector.rect.Min = g->mouse_pos;
    }
}

void box_selector_update_selection(EditorContext& editor, ImRect box_rect)
{
    // Invert box selector coordinates as needed

    if (box_rect.Min.x > box_rect.Max.x)
    {
        ImSwap(box_rect.Min.x, box_rect.Max.x);
    }

    if (box_rect.Min.y > box_rect.Max.y)
    {
        ImSwap(box_rect.Min.y, box_rect.Max.y);
    }

    // Update node selection

    editor.selected_node_indices.clear();

    // Test for overlap against node rectangles

    for (int node_idx = 0; node_idx < editor.nodes.pool.size(); ++node_idx)
    {
        if (editor.nodes.in_use[node_idx])
        {
            NodeData& node = editor.nodes.pool[node_idx];
            if (box_rect.Overlaps(node.rect))
            {
                editor.selected_node_indices.push_back(node_idx);
            }
        }
    }

    // Update link selection

    editor.selected_link_indices.clear();

    // Test for overlap against links

    for (int link_idx = 0; link_idx < editor.links.pool.size(); ++link_idx)
    {
        if (editor.links.in_use[link_idx])
        {
            const LinkData& link = editor.links.pool[link_idx];

            const PinData& pin_start = editor.pins.pool[link.start_pin_idx];
            const PinData& pin_end = editor.pins.pool[link.end_pin_idx];
            const ImRect& node_start_rect = editor.nodes.pool[pin_start.parent_node_idx].rect;
            const ImRect& node_end_rect = editor.nodes.pool[pin_end.parent_node_idx].rect;

            const ImVec2 start = get_screen_space_pin_coordinates(
                node_start_rect, pin_start.attribute_rect, pin_start.type);
            const ImVec2 end = get_screen_space_pin_coordinates(
                node_end_rect, pin_end.attribute_rect, pin_end.type);

            // Test
            if (rectangle_overlaps_link(box_rect, start, end, pin_start.type))
            {
                editor.selected_link_indices.push_back(link_idx);
            }
        }
    }
}

void translate_selected_nodes(EditorContext& editor)
{
    if (g->left_mouse_dragging)
    {
        const ImGuiIO& io = ImGui::GetIO();
        for (int i = 0; i < editor.selected_node_indices.size(); ++i)
        {
            const int node_idx = editor.selected_node_indices[i];
            NodeData& node = editor.nodes.pool[node_idx];
            if (node.draggable)
            {
                node.origin += io.MouseDelta;
            }
        }
    }
}

OptionalIndex find_duplicate_link(
    const EditorContext& editor,
    const int start_pin_idx,
    const int end_pin_idx)
{
    LinkData test_link(0);
    test_link.start_pin_idx = start_pin_idx;
    test_link.end_pin_idx = end_pin_idx;
    for (int link_idx = 0; link_idx < editor.links.pool.size(); ++link_idx)
    {
        const LinkData& link = editor.links.pool[link_idx];
        if (LinkPredicate()(test_link, link) && editor.links.in_use[link_idx])
        {
            return OptionalIndex(link_idx);
        }
    }

    return OptionalIndex();
}

bool should_link_snap_to_pin(
    const EditorContext& editor,
    const PinData& start_pin,
    const int hovered_pin_idx,
    const OptionalIndex duplicate_link)
{
    const PinData& end_pin = editor.pins.pool[hovered_pin_idx];

    // The end pin must be in a different node
    if (start_pin.parent_node_idx == end_pin.parent_node_idx)
    {
        return false;
    }

    // The end pin must be of a different type
    if (start_pin.type == end_pin.type)
    {
        return false;
    }

    // The link to be created must not be a duplicate, unless it is the link which was created on
    // snap. In that case we want to snap, since we want it to appear visually as if the created
    // link remains snapped to the pin.
    if (duplicate_link.has_value() && !(duplicate_link == g->snap_link_idx))
    {
        return false;
    }

    return true;
}

void click_interaction_update(EditorContext& editor)
{
    switch (editor.click_interaction_type)
    {
    case ClickInteractionType_BoxSelection:
    {
        ImRect& box_rect = editor.click_interaction_state.box_selector.rect;
        box_rect.Max = g->mouse_pos;

        box_selector_update_selection(editor, box_rect);

        const ImU32 box_selector_color = g->style.colors[ColorStyle_BoxSelector];
        const ImU32 box_selector_outline = g->style.colors[ColorStyle_BoxSelectorOutline];
        g->canvas_draw_list->AddRectFilled(box_rect.Min, box_rect.Max, box_selector_color);
        g->canvas_draw_list->AddRect(box_rect.Min, box_rect.Max, box_selector_outline);

        if (g->left_mouse_released)
        {
            ImVector<int>& depth_stack = editor.node_depth_order;
            const ImVector<int>& selected_idxs = editor.selected_node_indices;

            // Bump the selected node indices, in order, to the top of the depth stack.
            // NOTE: this algorithm has worst case time complexity of O(N^2), if the node selection
            // is ~ N (due to selected_idxs.contains()).

            if ((selected_idxs.Size > 0) && (selected_idxs.Size < depth_stack.Size))
            {
                int num_moved = 0; // The number of indices moved. Stop after selected_idxs.Size
                for (int i = 0; i < depth_stack.Size - selected_idxs.Size; ++i)
                {
                    for (int node_idx = depth_stack[i]; selected_idxs.contains(node_idx);
                         node_idx = depth_stack[i])
                    {
                        depth_stack.erase(depth_stack.begin() + static_cast<size_t>(i));
                        depth_stack.push_back(node_idx);
                        ++num_moved;
                    }

                    if (num_moved == selected_idxs.Size)
                    {
                        break;
                    }
                }
            }

            editor.click_interaction_type = ClickInteractionType_None;
        }
    }
    break;
    case ClickInteractionType_Node:
    {
        translate_selected_nodes(editor);

        if (g->left_mouse_released)
        {
            editor.click_interaction_type = ClickInteractionType_None;
        }
    }
    break;
    case ClickInteractionType_Link:
    {
        if (g->left_mouse_released)
        {
            editor.click_interaction_type = ClickInteractionType_None;
        }
    }
    break;
    case ClickInteractionType_LinkCreation:
    {
        const PinData& start_pin =
            editor.pins.pool[editor.click_interaction_state.link_creation.start_pin_idx];

        const OptionalIndex maybe_duplicate_link_idx =
            g->hovered_pin_idx.has_value()
                ? find_duplicate_link(
                      editor,
                      editor.click_interaction_state.link_creation.start_pin_idx,
                      g->hovered_pin_idx.value())
                : OptionalIndex();

        const bool should_snap =
            g->hovered_pin_idx.has_value() &&
            should_link_snap_to_pin(
                editor, start_pin, g->hovered_pin_idx.value(), maybe_duplicate_link_idx);

        // If we created on snap and the hovered pin is empty or changed, then we need signal that
        // the link's state has changed.
        const bool snapping_pin_changed =
            editor.click_interaction_state.link_creation.end_pin_idx.has_value() &&
            !(g->hovered_pin_idx == editor.click_interaction_state.link_creation.end_pin_idx);

        // Detach the link that was created by this link event if it's no longer in snap range
        if (snapping_pin_changed && g->snap_link_idx.has_value())
        {
            begin_link_detach(
                editor,
                g->snap_link_idx.value(),
                editor.click_interaction_state.link_creation.end_pin_idx.value());
        }

        const ImVec2 start_pos = get_screen_space_pin_coordinates(editor, start_pin);
        // If we are within the hover radius of a receiving pin, snap the link
        // endpoint to it
        const ImVec2 end_pos = should_snap
                                   ? get_screen_space_pin_coordinates(
                                         editor, editor.pins.pool[g->hovered_pin_idx.value()])
                                   : g->mouse_pos;

        const LinkBezierData link_data = get_link_renderable(
            start_pos, end_pos, start_pin.type, g->style.link_line_segments_per_length);
#if IMGUI_VERSION_NUM < 18000
        g->canvas_draw_list->AddBezierCurve(
#else
        g->canvas_draw_list->AddBezierCubic(
#endif
            link_data.bezier.p0,
            link_data.bezier.p1,
            link_data.bezier.p2,
            link_data.bezier.p3,
            g->style.colors[ColorStyle_Link],
            g->style.link_thickness,
            link_data.num_segments);

        const bool link_creation_on_snap =
            g->hovered_pin_idx.has_value() && (editor.pins.pool[g->hovered_pin_idx.value()].flags &
                                               AttributeFlags_EnableLinkCreationOnSnap);

        if (!should_snap)
        {
            editor.click_interaction_state.link_creation.end_pin_idx.reset();
        }

        const bool create_link = should_snap && (g->left_mouse_released || link_creation_on_snap);

        if (create_link && !maybe_duplicate_link_idx.has_value())
        {
            // Avoid send OnLinkCreated() events every frame if the snap link is not saved
            // (only applies for EnableLinkCreationOnSnap)
            if (!g->left_mouse_released &&
                editor.click_interaction_state.link_creation.end_pin_idx == g->hovered_pin_idx)
            {
                break;
            }

            g->element_state_change |= ElementStateChange_LinkCreated;
            editor.click_interaction_state.link_creation.end_pin_idx = g->hovered_pin_idx.value();
        }

        if (g->left_mouse_released)
        {
            editor.click_interaction_type = ClickInteractionType_None;
            if (!create_link)
            {
                g->element_state_change |= ElementStateChange_LinkDropped;
            }
        }
    }
    break;
    case ClickInteractionType_Panning:
    {
<<<<<<< HEAD
        const bool dragging = g.alt_mouse_dragging;
=======
        const bool dragging = g->middle_mouse_dragging;
>>>>>>> 857cc860

        if (dragging)
        {
            editor.panning += ImGui::GetIO().MouseDelta;
        }
        else
        {
            editor.click_interaction_type = ClickInteractionType_None;
        }
    }
    break;
    case ClickInteractionType_None:
        break;
    default:
        assert(!"Unreachable code!");
        break;
    }
}

void resolve_occluded_pins(const EditorContext& editor, ImVector<int>& occluded_pin_indices)
{
    const ImVector<int>& depth_stack = editor.node_depth_order;

    occluded_pin_indices.resize(0);

    if (depth_stack.Size < 2)
    {
        return;
    }

    // For each node in the depth stack
    for (int depth_idx = 0; depth_idx < (depth_stack.Size - 1); ++depth_idx)
    {
        const NodeData& node_below = editor.nodes.pool[depth_stack[depth_idx]];

        // Iterate over the rest of the depth stack to find nodes overlapping the pins
        for (int next_depth_idx = depth_idx + 1; next_depth_idx < depth_stack.Size;
             ++next_depth_idx)
        {
            const ImRect& rect_above = editor.nodes.pool[depth_stack[next_depth_idx]].rect;

            // Iterate over each pin
            for (int idx = 0; idx < node_below.pin_indices.Size; ++idx)
            {
                const int pin_idx = node_below.pin_indices[idx];
                const ImVec2& pin_pos = editor.pins.pool[pin_idx].pos;

                if (rect_above.Contains(pin_pos))
                {
                    occluded_pin_indices.push_back(pin_idx);
                }
            }
        }
    }
}

OptionalIndex resolve_hovered_pin(
    const ObjectPool<PinData>& pins,
    const ImVector<int>& occluded_pin_indices)
{
    float smallest_distance = FLT_MAX;
    OptionalIndex pin_idx_with_smallest_distance;

    const float hover_radius_sqr = g->style.pin_hover_radius * g->style.pin_hover_radius;

    for (int idx = 0; idx < pins.pool.Size; ++idx)
    {
        if (!pins.in_use[idx])
        {
            continue;
        }

        if (occluded_pin_indices.contains(idx))
        {
            continue;
        }

        const ImVec2& pin_pos = pins.pool[idx].pos;
        const float distance_sqr = ImLengthSqr(pin_pos - g->mouse_pos);

        // TODO: g->style.pin_hover_radius needs to be copied into pin data and the pin-local value
        // used here. This is no longer called in BeginAttribute/EndAttribute scope and the detected
        // pin might have a different hover radius than what the user had when calling
        // BeginAttribute/EndAttribute.
        if (distance_sqr < hover_radius_sqr && distance_sqr < smallest_distance)
        {
            smallest_distance = distance_sqr;
            pin_idx_with_smallest_distance = idx;
        }
    }

    return pin_idx_with_smallest_distance;
}

OptionalIndex resolve_hovered_node(const ImVector<int>& depth_stack)
{
    if (g->node_indices_overlapping_with_mouse.size() == 0)
    {
        return OptionalIndex();
    }

    if (g->node_indices_overlapping_with_mouse.size() == 1)
    {
        return OptionalIndex(g->node_indices_overlapping_with_mouse[0]);
    }

    int largest_depth_idx = -1;
    int node_idx_on_top = -1;

    for (int i = 0; i < g->node_indices_overlapping_with_mouse.size(); ++i)
    {
        const int node_idx = g->node_indices_overlapping_with_mouse[i];
        for (int depth_idx = 0; depth_idx < depth_stack.size(); ++depth_idx)
        {
            if (depth_stack[depth_idx] == node_idx && (depth_idx > largest_depth_idx))
            {
                largest_depth_idx = depth_idx;
                node_idx_on_top = node_idx;
            }
        }
    }

    assert(node_idx_on_top != -1);
    return OptionalIndex(node_idx_on_top);
}

OptionalIndex resolve_hovered_link(
    const ObjectPool<LinkData>& links,
    const ObjectPool<PinData>& pins)
{
    float smallest_distance = FLT_MAX;
    OptionalIndex link_idx_with_smallest_distance;

    // There are two ways a link can be detected as "hovered".
    // 1. The link is within hover distance to the mouse. The closest such link is selected as being
    // hovered over.
    // 2. If the link is connected to the currently hovered pin.
    //
    // The latter is a requirement for link detaching with drag click to work, as both a link and
    // pin are required to be hovered over for the feature to work.

    for (int idx = 0; idx < links.pool.Size; ++idx)
    {
        if (!links.in_use[idx])
        {
            continue;
        }

        const LinkData& link = links.pool[idx];
        const PinData& start_pin = pins.pool[link.start_pin_idx];
        const PinData& end_pin = pins.pool[link.end_pin_idx];

        if (g->hovered_pin_idx == link.start_pin_idx || g->hovered_pin_idx == link.end_pin_idx)
        {
            return idx;
        }

        // TODO: the calculated LinkBezierDatas could be cached since we generate them again when
        // rendering the links

        const LinkBezierData link_data = get_link_renderable(
            start_pin.pos, end_pin.pos, start_pin.type, g->style.link_line_segments_per_length);

        // The distance test
        {
            const ImRect link_rect = get_containing_rect_for_bezier_curve(link_data.bezier);

            // First, do a simple bounding box test against the box containing the link
            // to see whether calculating the distance to the link is worth doing.
            if (link_rect.Contains(g->mouse_pos))
            {
                const float distance = get_distance_to_cubic_bezier(
                    g->mouse_pos, link_data.bezier, link_data.num_segments);

                // TODO: g->style.link_hover_distance could be also copied into LinkData, since
                // we're not calling this function in the same scope as imnodes::Link(). The
                // rendered/detected link might have a different hover distance than what the user
                // had specified when calling Link()
                if (distance < g->style.link_hover_distance)
                {
                    smallest_distance = distance;
                    link_idx_with_smallest_distance = idx;
                }
            }
        }
    }

    return link_idx_with_smallest_distance;
}

// [SECTION] render helpers

inline ImVec2 screen_space_to_grid_space(const EditorContext& editor, const ImVec2& v)
{
    return v - g->canvas_origin_screen_space - editor.panning;
}

inline ImVec2 grid_space_to_screen_space(const EditorContext& editor, const ImVec2& v)
{
    return v + g->canvas_origin_screen_space + editor.panning;
}

inline ImVec2 grid_space_to_editor_space(const EditorContext& editor, const ImVec2& v)
{
    return v + editor.panning;
}

inline ImVec2 editor_space_to_grid_space(const EditorContext& editor, const ImVec2& v)
{
    return v - editor.panning;
}

inline ImVec2 editor_space_to_screen_space(const ImVec2& v)
{
    return g->canvas_origin_screen_space + v;
}

inline ImRect get_item_rect() { return ImRect(ImGui::GetItemRectMin(), ImGui::GetItemRectMax()); }

inline ImVec2 get_node_title_bar_origin(const NodeData& node)
{
    return node.origin + node.layout_style.padding;
}

inline ImVec2 get_node_content_origin(const NodeData& node)
{
    const ImVec2 title_bar_height =
        ImVec2(0.f, node.title_bar_content_rect.GetHeight() + 2.0f * node.layout_style.padding.y);
    return node.origin + title_bar_height + node.layout_style.padding;
}

inline ImRect get_node_title_rect(const NodeData& node)
{
    ImRect expanded_title_rect = node.title_bar_content_rect;
    expanded_title_rect.Expand(node.layout_style.padding);

    return ImRect(
        expanded_title_rect.Min,
        expanded_title_rect.Min + ImVec2(node.rect.GetWidth(), 0.f) +
            ImVec2(0.f, expanded_title_rect.GetHeight()));
}

void draw_grid(EditorContext& editor, const ImVec2& canvas_size)
{
    const ImVec2 offset = editor.panning;

    for (float x = fmodf(offset.x, g->style.grid_spacing); x < canvas_size.x;
         x += g->style.grid_spacing)
    {
        g->canvas_draw_list->AddLine(
            editor_space_to_screen_space(ImVec2(x, 0.0f)),
            editor_space_to_screen_space(ImVec2(x, canvas_size.y)),
            g->style.colors[ColorStyle_GridLine]);
    }

    for (float y = fmodf(offset.y, g->style.grid_spacing); y < canvas_size.y;
         y += g->style.grid_spacing)
    {
        g->canvas_draw_list->AddLine(
            editor_space_to_screen_space(ImVec2(0.0f, y)),
            editor_space_to_screen_space(ImVec2(canvas_size.x, y)),
            g->style.colors[ColorStyle_GridLine]);
    }
}

struct QuadOffsets
{
    ImVec2 top_left, bottom_left, bottom_right, top_right;
};

QuadOffsets calculate_quad_offsets(const float side_length)
{
    const float half_side = 0.5f * side_length;

    QuadOffsets offset;

    offset.top_left = ImVec2(-half_side, half_side);
    offset.bottom_left = ImVec2(-half_side, -half_side);
    offset.bottom_right = ImVec2(half_side, -half_side);
    offset.top_right = ImVec2(half_side, half_side);

    return offset;
}

struct TriangleOffsets
{
    ImVec2 top_left, bottom_left, right;
};

TriangleOffsets calculate_triangle_offsets(const float side_length)
{
    // Calculates the Vec2 offsets from an equilateral triangle's midpoint to
    // its vertices. Here is how the left_offset and right_offset are
    // calculated.
    //
    // For an equilateral triangle of side length s, the
    // triangle's height, h, is h = s * sqrt(3) / 2.
    //
    // The length from the base to the midpoint is (1 / 3) * h. The length from
    // the midpoint to the triangle vertex is (2 / 3) * h.
    const float sqrt_3 = sqrtf(3.0f);
    const float left_offset = -0.1666666666667f * sqrt_3 * side_length;
    const float right_offset = 0.333333333333f * sqrt_3 * side_length;
    const float vertical_offset = 0.5f * side_length;

    TriangleOffsets offset;
    offset.top_left = ImVec2(left_offset, vertical_offset);
    offset.bottom_left = ImVec2(left_offset, -vertical_offset);
    offset.right = ImVec2(right_offset, 0.f);

    return offset;
}

void draw_pin_shape(const ImVec2& pin_pos, const PinData& pin, const ImU32 pin_color)
{
    static const int circle_num_segments = 8;

    switch (pin.shape)
    {
    case PinShape_Circle:
    {
        g->canvas_draw_list->AddCircle(
            pin_pos,
            g->style.pin_circle_radius,
            pin_color,
            circle_num_segments,
            g->style.pin_line_thickness);
    }
    break;
    case PinShape_CircleFilled:
    {
        g->canvas_draw_list->AddCircleFilled(
            pin_pos, g->style.pin_circle_radius, pin_color, circle_num_segments);
    }
    break;
    case PinShape_Quad:
    {
        const QuadOffsets offset = calculate_quad_offsets(g->style.pin_quad_side_length);
        g->canvas_draw_list->AddQuad(
            pin_pos + offset.top_left,
            pin_pos + offset.bottom_left,
            pin_pos + offset.bottom_right,
            pin_pos + offset.top_right,
            pin_color,
            g->style.pin_line_thickness);
    }
    break;
    case PinShape_QuadFilled:
    {
        const QuadOffsets offset = calculate_quad_offsets(g->style.pin_quad_side_length);
        g->canvas_draw_list->AddQuadFilled(
            pin_pos + offset.top_left,
            pin_pos + offset.bottom_left,
            pin_pos + offset.bottom_right,
            pin_pos + offset.top_right,
            pin_color);
    }
    break;
    case PinShape_Triangle:
    {
        const TriangleOffsets offset =
            calculate_triangle_offsets(g->style.pin_triangle_side_length);
        g->canvas_draw_list->AddTriangle(
            pin_pos + offset.top_left,
            pin_pos + offset.bottom_left,
            pin_pos + offset.right,
            pin_color,
            // NOTE: for some weird reason, the line drawn by AddTriangle is
            // much thinner than the lines drawn by AddCircle or AddQuad.
            // Multiplying the line thickness by two seemed to solve the
            // problem at a few different thickness values.
            2.f * g->style.pin_line_thickness);
    }
    break;
    case PinShape_TriangleFilled:
    {
        const TriangleOffsets offset =
            calculate_triangle_offsets(g->style.pin_triangle_side_length);
        g->canvas_draw_list->AddTriangleFilled(
            pin_pos + offset.top_left,
            pin_pos + offset.bottom_left,
            pin_pos + offset.right,
            pin_color);
    }
    break;
    default:
        assert(!"Invalid PinShape value!");
        break;
    }
}

void draw_pin(EditorContext& editor, const int pin_idx, const bool left_mouse_clicked)
{
    PinData& pin = editor.pins.pool[pin_idx];
    const ImRect& parent_node_rect = editor.nodes.pool[pin.parent_node_idx].rect;

    pin.pos = get_screen_space_pin_coordinates(parent_node_rect, pin.attribute_rect, pin.type);

    ImU32 pin_color = pin.color_style.background;

    const bool pin_hovered = g->hovered_pin_idx == pin_idx &&
                             editor.click_interaction_type != ClickInteractionType_BoxSelection;

    if (pin_hovered)
    {
        g->hovered_pin_idx = pin_idx;
        g->hovered_pin_flags = pin.flags;
        pin_color = pin.color_style.hovered;

        if (left_mouse_clicked)
        {
            begin_link_creation(editor, pin_idx);
        }
    }

    draw_pin_shape(pin.pos, pin, pin_color);
}

void draw_node(EditorContext& editor, const int node_idx)
{
    const NodeData& node = editor.nodes.pool[node_idx];
    ImGui::SetCursorPos(node.origin + editor.panning);

    const bool node_hovered = g->hovered_node_idx == node_idx &&
                              editor.click_interaction_type != ClickInteractionType_BoxSelection;

    ImU32 node_background = node.color_style.background;
    ImU32 titlebar_background = node.color_style.titlebar;

    if (editor.selected_node_indices.contains(node_idx))
    {
        node_background = node.color_style.background_selected;
        titlebar_background = node.color_style.titlebar_selected;
    }
    else if (node_hovered)
    {
        node_background = node.color_style.background_hovered;
        titlebar_background = node.color_style.titlebar_hovered;
    }

    {
        // node base
        g->canvas_draw_list->AddRectFilled(
            node.rect.Min, node.rect.Max, node_background, node.layout_style.corner_rounding);

        // title bar:
        if (node.title_bar_content_rect.GetHeight() > 0.f)
        {
            ImRect title_bar_rect = get_node_title_rect(node);

#if IMGUI_VERSION_NUM < 18200
            g->canvas_draw_list->AddRectFilled(
                title_bar_rect.Min,
                title_bar_rect.Max,
                titlebar_background,
                node.layout_style.corner_rounding,
                ImDrawCornerFlags_Top);
#else
            g->canvas_draw_list->AddRectFilled(
                title_bar_rect.Min,
                title_bar_rect.Max,
                titlebar_background,
                node.layout_style.corner_rounding,
                ImDrawFlags_RoundCornersTop);

#endif
        }

        if ((g->style.flags & StyleFlags_NodeOutline) != 0)
        {
#if IMGUI_VERSION_NUM < 18200
            g->canvas_draw_list->AddRect(
                node.rect.Min,
                node.rect.Max,
                node.color_style.outline,
                node.layout_style.corner_rounding,
                ImDrawCornerFlags_All,
                node.layout_style.border_thickness);
#else
            g->canvas_draw_list->AddRect(
                node.rect.Min,
                node.rect.Max,
                node.color_style.outline,
                node.layout_style.corner_rounding,
                ImDrawFlags_RoundCornersAll,
                node.layout_style.border_thickness);
#endif
        }
    }

    for (int i = 0; i < node.pin_indices.size(); ++i)
    {
        draw_pin(editor, node.pin_indices[i], g->left_mouse_clicked);
    }

    if (node_hovered)
    {
        g->hovered_node_idx = node_idx;
        const bool node_free_to_move = g->interactive_node_idx != node_idx;
        if (g->left_mouse_clicked && node_free_to_move)
        {
            begin_node_selection(editor, node_idx);
        }
    }
}

<<<<<<< HEAD
bool is_link_hovered(const LinkData& link, const LinkBezierData& link_data)
{
    // We render pins and nodes on top of links. In order to prevent link interaction when a pin or
    // node is on top of a link, we just early out here if a pin or node is hovered.
    if (g.hovered_pin_idx.has_value() )
    {
        // If hovered pin is part of the link consider the link also hovered
        return g.hovered_pin_idx == link.start_pin_idx || g.hovered_pin_idx == link.end_pin_idx;        
    }
    if (g.hovered_node_idx.has_value())
    {
        return false;
    }

    return is_mouse_hovering_near_link(link_data.bezier, link_data.num_segments);
}

=======
>>>>>>> 857cc860
void draw_link(EditorContext& editor, const int link_idx)
{
    const LinkData& link = editor.links.pool[link_idx];
    const PinData& start_pin = editor.pins.pool[link.start_pin_idx];
    const PinData& end_pin = editor.pins.pool[link.end_pin_idx];

    const LinkBezierData link_data = get_link_renderable(
        start_pin.pos, end_pin.pos, start_pin.type, g->style.link_line_segments_per_length);

<<<<<<< HEAD
    const bool link_hovered = is_link_hovered(link, link_data) && mouse_in_canvas() &&
=======
    const bool link_hovered = g->hovered_link_idx == link_idx &&
>>>>>>> 857cc860
                              editor.click_interaction_type != ClickInteractionType_BoxSelection;

    if (link_hovered)
    {
        g->hovered_link_idx = link_idx;
        if (g->left_mouse_clicked)
        {
            begin_link_interaction(editor, link_idx);
        }
    }

    // It's possible for a link to be deleted in begin_link_interaction. A user
    // may detach a link, resulting in the link wire snapping to the mouse
    // position.
    //
    // In other words, skip rendering the link if it was deleted.
    if (g->deleted_link_idx == link_idx)
    {
        return;
    }

    ImU32 link_color = link.color_style.base;
    if (editor.selected_link_indices.contains(link_idx))
    {
        link_color = link.color_style.selected;
    }
    else if (link_hovered)
    {
        link_color = link.color_style.hovered;
    }

#if IMGUI_VERSION_NUM < 18000
    g->canvas_draw_list->AddBezierCurve(
#else
    g->canvas_draw_list->AddBezierCubic(
#endif
        link_data.bezier.p0,
        link_data.bezier.p1,
        link_data.bezier.p2,
        link_data.bezier.p3,
        link_color,
        g->style.link_thickness,
        link_data.num_segments);
}

void begin_pin_attribute(
    const int id,
    const AttributeType type,
    const PinShape shape,
    const int node_idx)
{
    // Make sure to call BeginNode() before calling
    // BeginAttribute()
    assert(g->current_scope == Scope_Node);
    g->current_scope = Scope_Attribute;

    ImGui::BeginGroup();
    ImGui::PushID(id);

    EditorContext& editor = editor_context_get();

    g->current_attribute_id = id;

    const int pin_idx = object_pool_find_or_create_index(editor.pins, id);
    g->current_pin_idx = pin_idx;
    PinData& pin = editor.pins.pool[pin_idx];
    pin.id = id;
    pin.parent_node_idx = node_idx;
    pin.type = type;
    pin.shape = shape;
    pin.flags = g->current_attribute_flags;
    pin.color_style.background = g->style.colors[ColorStyle_Pin];
    pin.color_style.hovered = g->style.colors[ColorStyle_PinHovered];
}

void end_pin_attribute()
{
    assert(g->current_scope == Scope_Attribute);
    g->current_scope = Scope_Node;

    ImGui::PopID();
    ImGui::EndGroup();

    if (ImGui::IsItemActive())
    {
        g->active_attribute = true;
        g->active_attribute_id = g->current_attribute_id;
        g->interactive_node_idx = g->current_node_idx;
    }

    EditorContext& editor = editor_context_get();
    PinData& pin = editor.pins.pool[g->current_pin_idx];
    NodeData& node = editor.nodes.pool[g->current_node_idx];
    pin.attribute_rect = get_item_rect();
    node.pin_indices.push_back(g->current_pin_idx);
}

void initialize(Context* context)
{
    context->canvas_origin_screen_space = ImVec2(0.0f, 0.0f);
    context->canvas_rect_screen_space = ImRect(ImVec2(0.f, 0.f), ImVec2(0.f, 0.f));
    context->current_scope = Scope_None;

    context->current_pin_idx = INT_MAX;
    context->current_node_idx = INT_MAX;

    context->default_editor_ctx = EditorContextCreate();
    EditorContextSet(g->default_editor_ctx);

    context->current_attribute_flags = AttributeFlags_None;
    context->attribute_flag_stack.push_back(g->current_attribute_flags);

    StyleColorsDark();
}

void shutdown(Context* ctx) { EditorContextFree(ctx->default_editor_ctx); }
} // namespace

// [SECTION] API implementation

IO::EmulateThreeButtonMouse::EmulateThreeButtonMouse() : modifier(NULL) {}

IO::LinkDetachWithModifierClick::LinkDetachWithModifierClick() : modifier(NULL) {}

IO::IO()
    : emulate_three_button_mouse(), link_detach_with_modifier_click(),
      alt_mouse_button(ImGuiMouseButton_Middle)
{
}

Style::Style()
    : grid_spacing(32.f), node_corner_rounding(4.f), node_padding_horizontal(8.f),
      node_padding_vertical(8.f), node_border_thickness(1.f), link_thickness(3.f),
      link_line_segments_per_length(0.1f), link_hover_distance(10.f), pin_circle_radius(4.f),
      pin_quad_side_length(7.f), pin_triangle_side_length(9.5), pin_line_thickness(1.f),
      pin_hover_radius(10.f), pin_offset(0.f),
      flags(StyleFlags(StyleFlags_NodeOutline | StyleFlags_GridLines)), colors()
{
}

Context* CreateContext()
{
    Context* ctx = IM_NEW(Context)();
    if (g == NULL)
        SetCurrentContext(ctx);
    initialize(ctx);
    return ctx;
}

void DestroyContext(Context* ctx)
{
    if (ctx == NULL)
        ctx = g;
    shutdown(ctx);
    if (g == ctx)
        SetCurrentContext(NULL);
    IM_DELETE(ctx);
}

Context* GetCurrentContext() { return g; }

void SetCurrentContext(Context* ctx) { g = ctx; }

EditorContext* EditorContextCreate()
{
    void* mem = ImGui::MemAlloc(sizeof(EditorContext));
    new (mem) EditorContext();
    return (EditorContext*)mem;
}

void EditorContextFree(EditorContext* ctx)
{
    ctx->~EditorContext();
    ImGui::MemFree(ctx);
}

void EditorContextSet(EditorContext* ctx) { g->editor_ctx = ctx; }

ImVec2 EditorContextGetPanning()
{
    const EditorContext& editor = editor_context_get();
    return editor.panning;
}

void EditorContextResetPanning(const ImVec2& pos)
{
    EditorContext& editor = editor_context_get();
    editor.panning = pos;
}

void EditorContextMoveToNode(const int node_id)
{
    EditorContext& editor = editor_context_get();
    NodeData& node = object_pool_find_or_create_object(editor.nodes, node_id);

    editor.panning.x = -node.origin.x;
    editor.panning.y = -node.origin.y;
}

void SetImGuiContext(ImGuiContext* ctx) { ImGui::SetCurrentContext(ctx); }

IO& GetIO() { return g->io; }

Style& GetStyle() { return g->style; }

void StyleColorsDark()
{
    g->style.colors[ColorStyle_NodeBackground] = IM_COL32(50, 50, 50, 255);
    g->style.colors[ColorStyle_NodeBackgroundHovered] = IM_COL32(75, 75, 75, 255);
    g->style.colors[ColorStyle_NodeBackgroundSelected] = IM_COL32(75, 75, 75, 255);
    g->style.colors[ColorStyle_NodeOutline] = IM_COL32(100, 100, 100, 255);
    // title bar colors match ImGui's titlebg colors
    g->style.colors[ColorStyle_TitleBar] = IM_COL32(41, 74, 122, 255);
    g->style.colors[ColorStyle_TitleBarHovered] = IM_COL32(66, 150, 250, 255);
    g->style.colors[ColorStyle_TitleBarSelected] = IM_COL32(66, 150, 250, 255);
    // link colors match ImGui's slider grab colors
    g->style.colors[ColorStyle_Link] = IM_COL32(61, 133, 224, 200);
    g->style.colors[ColorStyle_LinkHovered] = IM_COL32(66, 150, 250, 255);
    g->style.colors[ColorStyle_LinkSelected] = IM_COL32(66, 150, 250, 255);
    // pin colors match ImGui's button colors
    g->style.colors[ColorStyle_Pin] = IM_COL32(53, 150, 250, 180);
    g->style.colors[ColorStyle_PinHovered] = IM_COL32(53, 150, 250, 255);

    g->style.colors[ColorStyle_BoxSelector] = IM_COL32(61, 133, 224, 30);
    g->style.colors[ColorStyle_BoxSelectorOutline] = IM_COL32(61, 133, 224, 150);

    g->style.colors[ColorStyle_GridBackground] = IM_COL32(40, 40, 50, 200);
    g->style.colors[ColorStyle_GridLine] = IM_COL32(200, 200, 200, 40);
}

void StyleColorsClassic()
{
    g->style.colors[ColorStyle_NodeBackground] = IM_COL32(50, 50, 50, 255);
    g->style.colors[ColorStyle_NodeBackgroundHovered] = IM_COL32(75, 75, 75, 255);
    g->style.colors[ColorStyle_NodeBackgroundSelected] = IM_COL32(75, 75, 75, 255);
    g->style.colors[ColorStyle_NodeOutline] = IM_COL32(100, 100, 100, 255);
    g->style.colors[ColorStyle_TitleBar] = IM_COL32(69, 69, 138, 255);
    g->style.colors[ColorStyle_TitleBarHovered] = IM_COL32(82, 82, 161, 255);
    g->style.colors[ColorStyle_TitleBarSelected] = IM_COL32(82, 82, 161, 255);
    g->style.colors[ColorStyle_Link] = IM_COL32(255, 255, 255, 100);
    g->style.colors[ColorStyle_LinkHovered] = IM_COL32(105, 99, 204, 153);
    g->style.colors[ColorStyle_LinkSelected] = IM_COL32(105, 99, 204, 153);
    g->style.colors[ColorStyle_Pin] = IM_COL32(89, 102, 156, 170);
    g->style.colors[ColorStyle_PinHovered] = IM_COL32(102, 122, 179, 200);
    g->style.colors[ColorStyle_BoxSelector] = IM_COL32(82, 82, 161, 100);
    g->style.colors[ColorStyle_BoxSelectorOutline] = IM_COL32(82, 82, 161, 255);
    g->style.colors[ColorStyle_GridBackground] = IM_COL32(40, 40, 50, 200);
    g->style.colors[ColorStyle_GridLine] = IM_COL32(200, 200, 200, 40);
}

void StyleColorsLight()
{
    g->style.colors[ColorStyle_NodeBackground] = IM_COL32(240, 240, 240, 255);
    g->style.colors[ColorStyle_NodeBackgroundHovered] = IM_COL32(240, 240, 240, 255);
    g->style.colors[ColorStyle_NodeBackgroundSelected] = IM_COL32(240, 240, 240, 255);
    g->style.colors[ColorStyle_NodeOutline] = IM_COL32(100, 100, 100, 255);
    g->style.colors[ColorStyle_TitleBar] = IM_COL32(248, 248, 248, 255);
    g->style.colors[ColorStyle_TitleBarHovered] = IM_COL32(209, 209, 209, 255);
    g->style.colors[ColorStyle_TitleBarSelected] = IM_COL32(209, 209, 209, 255);
    // original imgui values: 66, 150, 250
    g->style.colors[ColorStyle_Link] = IM_COL32(66, 150, 250, 100);
    // original imgui values: 117, 138, 204
    g->style.colors[ColorStyle_LinkHovered] = IM_COL32(66, 150, 250, 242);
    g->style.colors[ColorStyle_LinkSelected] = IM_COL32(66, 150, 250, 242);
    // original imgui values: 66, 150, 250
    g->style.colors[ColorStyle_Pin] = IM_COL32(66, 150, 250, 160);
    g->style.colors[ColorStyle_PinHovered] = IM_COL32(66, 150, 250, 255);
    g->style.colors[ColorStyle_BoxSelector] = IM_COL32(90, 170, 250, 30);
    g->style.colors[ColorStyle_BoxSelectorOutline] = IM_COL32(90, 170, 250, 150);
    g->style.colors[ColorStyle_GridBackground] = IM_COL32(225, 225, 225, 255);
    g->style.colors[ColorStyle_GridLine] = IM_COL32(180, 180, 180, 100);
    g->style.flags = StyleFlags(StyleFlags_None);
}

void BeginNodeEditor()
{
    assert(g->current_scope == Scope_None);
    g->current_scope = Scope_Editor;

    // Reset state from previous pass

    EditorContext& editor = editor_context_get();
    object_pool_reset(editor.nodes);
    object_pool_reset(editor.pins);
    object_pool_reset(editor.links);

<<<<<<< HEAD
    g.hovered_node_idx.reset();
    g.interactive_node_idx.reset();
    g.hovered_link_idx.reset();
    g.hovered_pin_idx.reset();
    g.hovered_pin_flags = AttributeFlags_None;
    g.deleted_link_idx.reset();
    g.snap_link_idx.reset();

    g.node_indices_overlapping_with_mouse.clear();

    g.element_state_change = ElementStateChange_None;

    g.mouse_pos = ImGui::GetIO().MousePos;
    g.left_mouse_clicked = ImGui::IsMouseClicked(0);
    g.left_mouse_released = ImGui::IsMouseReleased(0);
    g.alt_mouse_clicked = (g.io.emulate_three_button_mouse.enabled && g.left_mouse_clicked &&
                          *g.io.emulate_three_button_mouse.modifier) ||
                          ImGui::IsMouseClicked(g.io.alt_mouse_button);
    g.left_mouse_dragging = ImGui::IsMouseDragging(0, 0.0f);
    g.alt_mouse_dragging = (g.io.emulate_three_button_mouse.enabled && g.left_mouse_dragging &&
                           (*g.io.emulate_three_button_mouse.modifier)) ||
                           ImGui::IsMouseDragging(g.io.alt_mouse_button, 0.0f);

    g.active_attribute = false;
=======
    g->hovered_node_idx.reset();
    g->interactive_node_idx.reset();
    g->hovered_link_idx.reset();
    g->hovered_pin_idx.reset();
    g->hovered_pin_flags = AttributeFlags_None;
    g->deleted_link_idx.reset();
    g->snap_link_idx.reset();

    g->node_indices_overlapping_with_mouse.clear();

    g->element_state_change = ElementStateChange_None;

    g->mouse_pos = ImGui::GetIO().MousePos;
    g->left_mouse_clicked = ImGui::IsMouseClicked(0);
    g->left_mouse_released = ImGui::IsMouseReleased(0);
    g->middle_mouse_clicked =
        (g->io.emulate_three_button_mouse.modifier != NULL &&
         *g->io.emulate_three_button_mouse.modifier && g->left_mouse_clicked) ||
        ImGui::IsMouseClicked(2);
    g->left_mouse_dragging = ImGui::IsMouseDragging(0, 0.0f);
    g->middle_mouse_dragging =
        (g->io.emulate_three_button_mouse.modifier != NULL && g->left_mouse_dragging &&
         (*g->io.emulate_three_button_mouse.modifier)) ||
        ImGui::IsMouseDragging(2, 0.0f);

    g->active_attribute = false;
>>>>>>> 857cc860

    ImGui::BeginGroup();
    {
        ImGui::PushStyleVar(ImGuiStyleVar_FramePadding, ImVec2(1.f, 1.f));
        ImGui::PushStyleVar(ImGuiStyleVar_WindowPadding, ImVec2(0.f, 0.f));
        ImGui::PushStyleColor(ImGuiCol_ChildBg, g->style.colors[ColorStyle_GridBackground]);
        ImGui::BeginChild(
            "scrolling_region",
            ImVec2(0.f, 0.f),
            true,
            ImGuiWindowFlags_NoScrollbar | ImGuiWindowFlags_NoMove |
                ImGuiWindowFlags_NoScrollWithMouse);
        g->canvas_origin_screen_space = ImGui::GetCursorScreenPos();

        // NOTE: we have to fetch the canvas draw list *after* we call
        // BeginChild(), otherwise the ImGui UI elements are going to be
        // rendered into the parent window draw list.
        draw_list_set(ImGui::GetWindowDrawList());

        {
            const ImVec2 canvas_size = ImGui::GetWindowSize();
            g->canvas_rect_screen_space = ImRect(
                editor_space_to_screen_space(ImVec2(0.f, 0.f)),
                editor_space_to_screen_space(canvas_size));

            if (g->style.flags & StyleFlags_GridLines)
            {
                draw_grid(editor, canvas_size);
            }
        }
    }
}

void EndNodeEditor()
{
    assert(g->current_scope == Scope_Editor);
    g->current_scope = Scope_None;

    EditorContext& editor = editor_context_get();

    // Detect which UI element is being hovered over. Detection is done in a hierarchical fashion,
    // because a UI element being hovered excludes any other as being hovered over.

    if (mouse_in_canvas())
    {
        // Pins needs some special care. We need to check the depth stack to see which pins are
        // being occluded by other nodes.
        resolve_occluded_pins(editor, g->occluded_pin_indices);

        g->hovered_pin_idx = resolve_hovered_pin(editor.pins, g->occluded_pin_indices);

        if (!g->hovered_pin_idx.has_value())
        {
            // Resolve which node is actually on top and being hovered using the depth stack.
            g->hovered_node_idx = resolve_hovered_node(editor.node_depth_order);
        }

        // We don't need to check the depth stack for links. If a node occludes a link and is being
        // hovered, then we would not be able to detect the link anyway.
        if (!g->hovered_node_idx.has_value())
        {
            g->hovered_link_idx = resolve_hovered_link(editor.links, editor.pins);
        }
    }

    for (int node_idx = 0; node_idx < editor.nodes.pool.size(); ++node_idx)
    {
        if (editor.nodes.in_use[node_idx])
        {
            draw_list_activate_node_background(node_idx);
            draw_node(editor, node_idx);
        }
    }

    // In order to render the links underneath the nodes, we want to first select the bottom draw
    // channel.
    g->canvas_draw_list->ChannelsSetCurrent(0);

    for (int link_idx = 0; link_idx < editor.links.pool.size(); ++link_idx)
    {
        if (editor.links.in_use[link_idx])
        {
            draw_link(editor, link_idx);
        }
    }

    // Render the click interaction UI elements (partial links, box selector) on top of everything
    // else.

    draw_list_append_click_interaction_channel();
    draw_list_activate_click_interaction_channel();

<<<<<<< HEAD
    if (g.left_mouse_clicked || g.alt_mouse_clicked)
=======
    if (g->left_mouse_clicked || g->middle_mouse_clicked)
>>>>>>> 857cc860
    {
        begin_canvas_interaction(editor);
    }

    click_interaction_update(editor);

    // At this point, draw commands have been issued for all nodes (and pins). Update the node pool
    // to detect unused node slots and remove those indices from the depth stack before sorting the
    // node draw commands by depth.
    object_pool_update(editor.nodes);
    object_pool_update(editor.pins);

    draw_list_sort_channels_by_depth(editor.node_depth_order);

    // After the links have been rendered, the link pool can be updated as well.
    object_pool_update(editor.links);

    // Finally, merge the draw channels
    g->canvas_draw_list->ChannelsMerge();

    // pop style
    ImGui::EndChild();      // end scrolling region
    ImGui::PopStyleColor(); // pop child window background color
    ImGui::PopStyleVar();   // pop window padding
    ImGui::PopStyleVar();   // pop frame padding
    ImGui::EndGroup();
}

void BeginNode(const int node_id)
{
    // Remember to call BeginNodeEditor before calling BeginNode
    assert(g->current_scope == Scope_Editor);
    g->current_scope = Scope_Node;

    EditorContext& editor = editor_context_get();

    const int node_idx = object_pool_find_or_create_index(editor.nodes, node_id);
    g->current_node_idx = node_idx;

    NodeData& node = editor.nodes.pool[node_idx];
    node.color_style.background = g->style.colors[ColorStyle_NodeBackground];
    node.color_style.background_hovered = g->style.colors[ColorStyle_NodeBackgroundHovered];
    node.color_style.background_selected = g->style.colors[ColorStyle_NodeBackgroundSelected];
    node.color_style.outline = g->style.colors[ColorStyle_NodeOutline];
    node.color_style.titlebar = g->style.colors[ColorStyle_TitleBar];
    node.color_style.titlebar_hovered = g->style.colors[ColorStyle_TitleBarHovered];
    node.color_style.titlebar_selected = g->style.colors[ColorStyle_TitleBarSelected];
    node.layout_style.corner_rounding = g->style.node_corner_rounding;
    node.layout_style.padding =
        ImVec2(g->style.node_padding_horizontal, g->style.node_padding_vertical);
    node.layout_style.border_thickness = g->style.node_border_thickness;

    // ImGui::SetCursorPos sets the cursor position, local to the current widget
    // (in this case, the child object started in BeginNodeEditor). Use
    // ImGui::SetCursorScreenPos to set the screen space coordinates directly.
    ImGui::SetCursorPos(grid_space_to_editor_space(editor, get_node_title_bar_origin(node)));

    draw_list_add_node(node_idx);
    draw_list_activate_current_node_foreground();

    ImGui::PushID(node.id);
    ImGui::BeginGroup();
}

void EndNode()
{
    assert(g->current_scope == Scope_Node);
    g->current_scope = Scope_Editor;

    EditorContext& editor = editor_context_get();

    // The node's rectangle depends on the ImGui UI group size.
    ImGui::EndGroup();
    ImGui::PopID();

    NodeData& node = editor.nodes.pool[g->current_node_idx];
    node.rect = get_item_rect();
    node.rect.Expand(node.layout_style.padding);

    if (node.rect.Contains(g->mouse_pos))
    {
        g->node_indices_overlapping_with_mouse.push_back(g->current_node_idx);
    }
}

ImVec2 GetNodeDimensions(int node_id)
{
    EditorContext& editor = editor_context_get();
    const int node_idx = object_pool_find(editor.nodes, node_id);
    assert(node_idx != -1); // invalid node_id
    const NodeData& node = editor.nodes.pool[node_idx];
    return node.rect.GetSize();
}

void BeginNodeTitleBar()
{
    assert(g->current_scope == Scope_Node);
    ImGui::BeginGroup();
}

void EndNodeTitleBar()
{
    assert(g->current_scope == Scope_Node);
    ImGui::EndGroup();

    EditorContext& editor = editor_context_get();
    NodeData& node = editor.nodes.pool[g->current_node_idx];
    node.title_bar_content_rect = get_item_rect();

    ImGui::ItemAdd(get_node_title_rect(node), ImGui::GetID("title_bar"));

    ImGui::SetCursorPos(grid_space_to_editor_space(editor, get_node_content_origin(node)));
}

void BeginInputAttribute(const int id, const PinShape shape)
{
    begin_pin_attribute(id, AttributeType_Input, shape, g->current_node_idx);
}

void EndInputAttribute() { end_pin_attribute(); }

void BeginOutputAttribute(const int id, const PinShape shape)
{
    begin_pin_attribute(id, AttributeType_Output, shape, g->current_node_idx);
}

void EndOutputAttribute() { end_pin_attribute(); }

void BeginStaticAttribute(const int id)
{
    // Make sure to call BeginNode() before calling BeginAttribute()
    assert(g->current_scope == Scope_Node);
    g->current_scope = Scope_Attribute;

    g->current_attribute_id = id;

    ImGui::BeginGroup();
    ImGui::PushID(id);
}

void EndStaticAttribute()
{
    // Make sure to call BeginNode() before calling BeginAttribute()
    assert(g->current_scope == Scope_Attribute);
    g->current_scope = Scope_Node;

    ImGui::PopID();
    ImGui::EndGroup();

    if (ImGui::IsItemActive())
    {
        g->active_attribute = true;
        g->active_attribute_id = g->current_attribute_id;
        g->interactive_node_idx = g->current_node_idx;
    }
}

void PushAttributeFlag(AttributeFlags flag)
{
    g->current_attribute_flags |= static_cast<int>(flag);
    g->attribute_flag_stack.push_back(g->current_attribute_flags);
}

void PopAttributeFlag()
{
    // PopAttributeFlag called without a matching PushAttributeFlag!
    // The bottom value is always the default value, pushed in Initialize().
    assert(g->attribute_flag_stack.size() > 1);

    g->attribute_flag_stack.pop_back();
    g->current_attribute_flags = g->attribute_flag_stack.back();
}

void Link(int id, const int start_attr_id, const int end_attr_id)
{
    assert(g->current_scope == Scope_Editor);

    EditorContext& editor = editor_context_get();
    LinkData& link = object_pool_find_or_create_object(editor.links, id);
    link.id = id;
    link.start_pin_idx = object_pool_find_or_create_index(editor.pins, start_attr_id);
    link.end_pin_idx = object_pool_find_or_create_index(editor.pins, end_attr_id);
    link.color_style.base = g->style.colors[ColorStyle_Link];
    link.color_style.hovered = g->style.colors[ColorStyle_LinkHovered];
    link.color_style.selected = g->style.colors[ColorStyle_LinkSelected];

    // Check if this link was created by the current link event
    if ((editor.click_interaction_type == ClickInteractionType_LinkCreation &&
         editor.pins.pool[link.end_pin_idx].flags & AttributeFlags_EnableLinkCreationOnSnap &&
         editor.click_interaction_state.link_creation.start_pin_idx == link.start_pin_idx &&
         editor.click_interaction_state.link_creation.end_pin_idx == link.end_pin_idx) ||
        (editor.click_interaction_state.link_creation.start_pin_idx == link.end_pin_idx &&
         editor.click_interaction_state.link_creation.end_pin_idx == link.start_pin_idx))
    {
        g->snap_link_idx = object_pool_find_or_create_index(editor.links, id);
    }
}

void PushColorStyle(ColorStyle item, unsigned int color)
{
    g->color_modifier_stack.push_back(ColorStyleElement(g->style.colors[item], item));
    g->style.colors[item] = color;
}

void PopColorStyle()
{
    assert(g->color_modifier_stack.size() > 0);
    const ColorStyleElement elem = g->color_modifier_stack.back();
    g->style.colors[elem.item] = elem.color;
    g->color_modifier_stack.pop_back();
}

float& lookup_style_var(const StyleVar item)
{
    // TODO: once the switch gets too big and unwieldy to work with, we could do
    // a byte-offset lookup into the Style struct, using the StyleVar as an
    // index. This is how ImGui does it.
    float* style_var = 0;
    switch (item)
    {
    case StyleVar_GridSpacing:
        style_var = &g->style.grid_spacing;
        break;
    case StyleVar_NodeCornerRounding:
        style_var = &g->style.node_corner_rounding;
        break;
    case StyleVar_NodePaddingHorizontal:
        style_var = &g->style.node_padding_horizontal;
        break;
    case StyleVar_NodePaddingVertical:
        style_var = &g->style.node_padding_vertical;
        break;
    case StyleVar_NodeBorderThickness:
        style_var = &g->style.node_border_thickness;
        break;
    case StyleVar_LinkThickness:
        style_var = &g->style.link_thickness;
        break;
    case StyleVar_LinkLineSegmentsPerLength:
        style_var = &g->style.link_line_segments_per_length;
        break;
    case StyleVar_LinkHoverDistance:
        style_var = &g->style.link_hover_distance;
        break;
    case StyleVar_PinCircleRadius:
        style_var = &g->style.pin_circle_radius;
        break;
    case StyleVar_PinQuadSideLength:
        style_var = &g->style.pin_quad_side_length;
        break;
    case StyleVar_PinTriangleSideLength:
        style_var = &g->style.pin_triangle_side_length;
        break;
    case StyleVar_PinLineThickness:
        style_var = &g->style.pin_line_thickness;
        break;
    case StyleVar_PinHoverRadius:
        style_var = &g->style.pin_hover_radius;
        break;
    case StyleVar_PinOffset:
        style_var = &g->style.pin_offset;
        break;
    default:
        assert(!"Invalid StyleVar value!");
    }

    return *style_var;
}

void PushStyleVar(const StyleVar item, const float value)
{
    float& style_var = lookup_style_var(item);
    g->style_modifier_stack.push_back(StyleElement(style_var, item));
    style_var = value;
}

void PopStyleVar()
{
    assert(g->style_modifier_stack.size() > 0);
    const StyleElement style_elem = g->style_modifier_stack.back();
    g->style_modifier_stack.pop_back();
    float& style_var = lookup_style_var(style_elem.item);
    style_var = style_elem.value;
}

void SetNodeScreenSpacePos(int node_id, const ImVec2& screen_space_pos)
{
    EditorContext& editor = editor_context_get();
    NodeData& node = object_pool_find_or_create_object(editor.nodes, node_id);
    node.origin = screen_space_to_grid_space(editor, screen_space_pos);
}

void SetNodeEditorSpacePos(int node_id, const ImVec2& editor_space_pos)
{
    EditorContext& editor = editor_context_get();
    NodeData& node = object_pool_find_or_create_object(editor.nodes, node_id);
    node.origin = editor_space_to_grid_space(editor, editor_space_pos);
}

void SetNodeGridSpacePos(int node_id, const ImVec2& grid_pos)
{
    EditorContext& editor = editor_context_get();
    NodeData& node = object_pool_find_or_create_object(editor.nodes, node_id);
    node.origin = grid_pos;
}

void SetNodeDraggable(int node_id, const bool draggable)
{
    EditorContext& editor = editor_context_get();
    NodeData& node = object_pool_find_or_create_object(editor.nodes, node_id);
    node.draggable = draggable;
}

ImVec2 GetNodeScreenSpacePos(const int node_id)
{
    EditorContext& editor = editor_context_get();
    const int node_idx = object_pool_find(editor.nodes, node_id);
    assert(node_idx != -1);
    NodeData& node = editor.nodes.pool[node_idx];
    return grid_space_to_screen_space(editor, node.origin);
}

ImVec2 GetNodeEditorSpacePos(const int node_id)
{
    EditorContext& editor = editor_context_get();
    const int node_idx = object_pool_find(editor.nodes, node_id);
    assert(node_idx != -1);
    NodeData& node = editor.nodes.pool[node_idx];
    return grid_space_to_editor_space(editor, node.origin);
}

ImVec2 GetNodeGridSpacePos(int node_id)
{
    EditorContext& editor = editor_context_get();
    const int node_idx = object_pool_find(editor.nodes, node_id);
    assert(node_idx != -1);
    NodeData& node = editor.nodes.pool[node_idx];
    return node.origin;
}

bool IsEditorHovered() { return mouse_in_canvas(); }

bool IsNodeHovered(int* const node_id)
{
    assert(g->current_scope == Scope_None);
    assert(node_id != NULL);

    const bool is_hovered = g->hovered_node_idx.has_value();
    if (is_hovered)
    {
        const EditorContext& editor = editor_context_get();
        *node_id = editor.nodes.pool[g->hovered_node_idx.value()].id;
    }
    return is_hovered;
}

bool IsLinkHovered(int* const link_id)
{
    assert(g->current_scope == Scope_None);
    assert(link_id != NULL);

    const bool is_hovered = g->hovered_link_idx.has_value();
    if (is_hovered)
    {
        const EditorContext& editor = editor_context_get();
        *link_id = editor.links.pool[g->hovered_link_idx.value()].id;
    }
    return is_hovered;
}

bool IsPinHovered(int* const attr)
{
    assert(g->current_scope == Scope_None);
    assert(attr != NULL);

    const bool is_hovered = g->hovered_pin_idx.has_value();
    if (is_hovered)
    {
        const EditorContext& editor = editor_context_get();
        *attr = editor.pins.pool[g->hovered_pin_idx.value()].id;
    }
    return is_hovered;
}

int NumSelectedNodes()
{
    assert(g->current_scope == Scope_None);
    const EditorContext& editor = editor_context_get();
    return editor.selected_node_indices.size();
}

int NumSelectedLinks()
{
    assert(g->current_scope == Scope_None);
    const EditorContext& editor = editor_context_get();
    return editor.selected_link_indices.size();
}

void GetSelectedNodes(int* node_ids)
{
    assert(node_ids != NULL);

    const EditorContext& editor = editor_context_get();
    for (int i = 0; i < editor.selected_node_indices.size(); ++i)
    {
        const int node_idx = editor.selected_node_indices[i];
        node_ids[i] = editor.nodes.pool[node_idx].id;
    }
}

void GetSelectedLinks(int* link_ids)
{
    assert(link_ids != NULL);

    const EditorContext& editor = editor_context_get();
    for (int i = 0; i < editor.selected_link_indices.size(); ++i)
    {
        const int link_idx = editor.selected_link_indices[i];
        link_ids[i] = editor.links.pool[link_idx].id;
    }
}

void ClearNodeSelection()
{
    EditorContext& editor = editor_context_get();
    editor.selected_node_indices.clear();
}

void ClearLinkSelection()
{
    EditorContext& editor = editor_context_get();
    editor.selected_link_indices.clear();
}

bool IsAttributeActive()
{
    assert((g->current_scope & Scope_Node) != 0);

    if (!g->active_attribute)
    {
        return false;
    }

    return g->active_attribute_id == g->current_attribute_id;
}

bool IsAnyAttributeActive(int* const attribute_id)
{
    assert((g->current_scope & (Scope_Node | Scope_Attribute)) == 0);

    if (!g->active_attribute)
    {
        return false;
    }

    if (attribute_id != NULL)
    {
        *attribute_id = g->active_attribute_id;
    }

    return true;
}

bool IsLinkStarted(int* const started_at_id)
{
    // Call this function after EndNodeEditor()!
    assert(g->current_scope == Scope_None);
    assert(started_at_id != NULL);

    const bool is_started = (g->element_state_change & ElementStateChange_LinkStarted) != 0;
    if (is_started)
    {
        const EditorContext& editor = editor_context_get();
        const int pin_idx = editor.click_interaction_state.link_creation.start_pin_idx;
        *started_at_id = editor.pins.pool[pin_idx].id;
    }

    return is_started;
}

bool IsLinkDropped(int* const started_at_id, const bool including_detached_links)
{
    // Call this function after EndNodeEditor()!
    assert(g->current_scope == Scope_None);

    const EditorContext& editor = editor_context_get();

    const bool link_dropped = (g->element_state_change & ElementStateChange_LinkDropped) != 0 &&
                              (including_detached_links ||
                               editor.click_interaction_state.link_creation.link_creation_type !=
                                   LinkCreationType_FromDetach);

    if (link_dropped && started_at_id)
    {
        const int pin_idx = editor.click_interaction_state.link_creation.start_pin_idx;
        *started_at_id = editor.pins.pool[pin_idx].id;
    }

    return link_dropped;
}

bool IsLinkCreated(
    int* const started_at_pin_id,
    int* const ended_at_pin_id,
    bool* const created_from_snap)
{
    assert(g->current_scope == Scope_None);
    assert(started_at_pin_id != NULL);
    assert(ended_at_pin_id != NULL);

    const bool is_created = (g->element_state_change & ElementStateChange_LinkCreated) != 0;

    if (is_created)
    {
        const EditorContext& editor = editor_context_get();
        const int start_idx = editor.click_interaction_state.link_creation.start_pin_idx;
        const int end_idx = editor.click_interaction_state.link_creation.end_pin_idx.value();
        const PinData& start_pin = editor.pins.pool[start_idx];
        const PinData& end_pin = editor.pins.pool[end_idx];

        if (start_pin.type == AttributeType_Output)
        {
            *started_at_pin_id = start_pin.id;
            *ended_at_pin_id = end_pin.id;
        }
        else
        {
            *started_at_pin_id = end_pin.id;
            *ended_at_pin_id = start_pin.id;
        }

        if (created_from_snap)
        {
            *created_from_snap = editor.click_interaction_type == ClickInteractionType_LinkCreation;
        }
    }

    return is_created;
}

bool IsLinkCreated(
    int* started_at_node_id,
    int* started_at_pin_id,
    int* ended_at_node_id,
    int* ended_at_pin_id,
    bool* created_from_snap)
{
    assert(g->current_scope == Scope_None);
    assert(started_at_node_id != NULL);
    assert(started_at_pin_id != NULL);
    assert(ended_at_node_id != NULL);
    assert(ended_at_pin_id != NULL);

    const bool is_created = (g->element_state_change & ElementStateChange_LinkCreated) != 0;

    if (is_created)
    {
        const EditorContext& editor = editor_context_get();
        const int start_idx = editor.click_interaction_state.link_creation.start_pin_idx;
        const int end_idx = editor.click_interaction_state.link_creation.end_pin_idx.value();
        const PinData& start_pin = editor.pins.pool[start_idx];
        const NodeData& start_node = editor.nodes.pool[start_pin.parent_node_idx];
        const PinData& end_pin = editor.pins.pool[end_idx];
        const NodeData& end_node = editor.nodes.pool[end_pin.parent_node_idx];

        if (start_pin.type == AttributeType_Output)
        {
            *started_at_pin_id = start_pin.id;
            *started_at_node_id = start_node.id;
            *ended_at_pin_id = end_pin.id;
            *ended_at_node_id = end_node.id;
        }
        else
        {
            *started_at_pin_id = end_pin.id;
            *started_at_node_id = end_node.id;
            *ended_at_pin_id = start_pin.id;
            *ended_at_node_id = start_node.id;
        }

        if (created_from_snap)
        {
            *created_from_snap = editor.click_interaction_type == ClickInteractionType_LinkCreation;
        }
    }

    return is_created;
}

bool IsLinkDestroyed(int* const link_id)
{
    assert(g->current_scope == Scope_None);

    const bool link_destroyed = g->deleted_link_idx.has_value();
    if (link_destroyed)
    {
        const EditorContext& editor = editor_context_get();
        const int link_idx = g->deleted_link_idx.value();
        *link_id = editor.links.pool[link_idx].id;
    }

    return link_destroyed;
}

namespace
{
void node_line_handler(EditorContext& editor, const char* line)
{
    int id;
    int x, y;
    if (sscanf(line, "[node.%i", &id) == 1)
    {
        const int node_idx = object_pool_find_or_create_index(editor.nodes, id);
        g->current_node_idx = node_idx;
        NodeData& node = editor.nodes.pool[node_idx];
        node.id = id;
    }
    else if (sscanf(line, "origin=%i,%i", &x, &y) == 2)
    {
        NodeData& node = editor.nodes.pool[g->current_node_idx];
        node.origin = ImVec2((float)x, (float)y);
    }
}

void editor_line_handler(EditorContext& editor, const char* line)
{
    sscanf(line, "panning=%f,%f", &editor.panning.x, &editor.panning.y);
}
} // namespace

const char* SaveCurrentEditorStateToIniString(size_t* const data_size)
{
    return SaveEditorStateToIniString(&editor_context_get(), data_size);
}

const char* SaveEditorStateToIniString(
    const EditorContext* const editor_ptr,
    size_t* const data_size)
{
    assert(editor_ptr != NULL);
    const EditorContext& editor = *editor_ptr;

    g->text_buffer.clear();
    // TODO: check to make sure that the estimate is the upper bound of element
    g->text_buffer.reserve(64 * editor.nodes.pool.size());

    g->text_buffer.appendf(
        "[editor]\npanning=%i,%i\n", (int)editor.panning.x, (int)editor.panning.y);

    for (int i = 0; i < editor.nodes.pool.size(); i++)
    {
        if (editor.nodes.in_use[i])
        {
            const NodeData& node = editor.nodes.pool[i];
            g->text_buffer.appendf("\n[node.%d]\n", node.id);
            g->text_buffer.appendf("origin=%i,%i\n", (int)node.origin.x, (int)node.origin.y);
        }
    }

    if (data_size != NULL)
    {
        *data_size = g->text_buffer.size();
    }

    return g->text_buffer.c_str();
}

void LoadCurrentEditorStateFromIniString(const char* const data, const size_t data_size)
{
    LoadEditorStateFromIniString(&editor_context_get(), data, data_size);
}

void LoadEditorStateFromIniString(
    EditorContext* const editor_ptr,
    const char* const data,
    const size_t data_size)
{
    if (data_size == 0u)
    {
        return;
    }

    EditorContext& editor = editor_ptr == NULL ? editor_context_get() : *editor_ptr;

    char* buf = (char*)ImGui::MemAlloc(data_size + 1);
    const char* buf_end = buf + data_size;
    memcpy(buf, data, data_size);
    buf[data_size] = 0;

    void (*line_handler)(EditorContext&, const char*);
    line_handler = NULL;
    char* line_end = NULL;
    for (char* line = buf; line < buf_end; line = line_end + 1)
    {
        while (*line == '\n' || *line == '\r')
        {
            line++;
        }
        line_end = line;
        while (line_end < buf_end && *line_end != '\n' && *line_end != '\r')
        {
            line_end++;
        }
        line_end[0] = 0;

        if (*line == ';' || *line == '\0')
        {
            continue;
        }

        if (line[0] == '[' && line_end[-1] == ']')
        {
            line_end[-1] = 0;
            if (strncmp(line + 1, "node", 4) == 0)
            {
                line_handler = node_line_handler;
            }
            else if (strcmp(line + 1, "editor") == 0)
            {
                line_handler = editor_line_handler;
            }
        }

        if (line_handler != NULL)
        {
            line_handler(editor, line);
        }
    }
    ImGui::MemFree(buf);
}

void SaveCurrentEditorStateToIniFile(const char* const file_name)
{
    SaveEditorStateToIniFile(&editor_context_get(), file_name);
}

void SaveEditorStateToIniFile(const EditorContext* const editor, const char* const file_name)
{
    size_t data_size = 0u;
    const char* data = SaveEditorStateToIniString(editor, &data_size);
    FILE* file = ImFileOpen(file_name, "wt");
    if (!file)
    {
        return;
    }

    fwrite(data, sizeof(char), data_size, file);
    fclose(file);
}

void LoadCurrentEditorStateFromIniFile(const char* const file_name)
{
    LoadEditorStateFromIniFile(&editor_context_get(), file_name);
}

void LoadEditorStateFromIniFile(EditorContext* const editor, const char* const file_name)
{
    size_t data_size = 0u;
    char* file_data = (char*)ImFileLoadToMemory(file_name, "rb", &data_size);

    if (!file_data)
    {
        return;
    }

    LoadEditorStateFromIniString(editor, file_data, data_size);
    ImGui::MemFree(file_data);
}
} // namespace imnodes<|MERGE_RESOLUTION|>--- conflicted
+++ resolved
@@ -333,13 +333,8 @@
     bool left_mouse_released;
     bool alt_mouse_clicked;
     bool left_mouse_dragging;
-<<<<<<< HEAD
     bool alt_mouse_dragging;
-} g;
-=======
-    bool middle_mouse_dragging;
 };
->>>>>>> 857cc860
 
 Context* g = NULL;
 
@@ -1100,12 +1095,8 @@
     {
         return;
     }
-
-<<<<<<< HEAD
-    const bool started_panning = g.alt_mouse_clicked;
-=======
-    const bool started_panning = g->middle_mouse_clicked;
->>>>>>> 857cc860
+    
+    const bool started_panning = g->alt_mouse_clicked;
 
     if (started_panning)
     {
@@ -1409,11 +1400,7 @@
     break;
     case ClickInteractionType_Panning:
     {
-<<<<<<< HEAD
-        const bool dragging = g.alt_mouse_dragging;
-=======
-        const bool dragging = g->middle_mouse_dragging;
->>>>>>> 857cc860
+        const bool dragging = g->alt_mouse_dragging;
 
         if (dragging)
         {
@@ -1920,26 +1907,6 @@
     }
 }
 
-<<<<<<< HEAD
-bool is_link_hovered(const LinkData& link, const LinkBezierData& link_data)
-{
-    // We render pins and nodes on top of links. In order to prevent link interaction when a pin or
-    // node is on top of a link, we just early out here if a pin or node is hovered.
-    if (g.hovered_pin_idx.has_value() )
-    {
-        // If hovered pin is part of the link consider the link also hovered
-        return g.hovered_pin_idx == link.start_pin_idx || g.hovered_pin_idx == link.end_pin_idx;        
-    }
-    if (g.hovered_node_idx.has_value())
-    {
-        return false;
-    }
-
-    return is_mouse_hovering_near_link(link_data.bezier, link_data.num_segments);
-}
-
-=======
->>>>>>> 857cc860
 void draw_link(EditorContext& editor, const int link_idx)
 {
     const LinkData& link = editor.links.pool[link_idx];
@@ -1948,12 +1915,8 @@
 
     const LinkBezierData link_data = get_link_renderable(
         start_pin.pos, end_pin.pos, start_pin.type, g->style.link_line_segments_per_length);
-
-<<<<<<< HEAD
-    const bool link_hovered = is_link_hovered(link, link_data) && mouse_in_canvas() &&
-=======
+    
     const bool link_hovered = g->hovered_link_idx == link_idx &&
->>>>>>> 857cc860
                               editor.click_interaction_type != ClickInteractionType_BoxSelection;
 
     if (link_hovered)
@@ -2239,33 +2202,7 @@
     object_pool_reset(editor.nodes);
     object_pool_reset(editor.pins);
     object_pool_reset(editor.links);
-
-<<<<<<< HEAD
-    g.hovered_node_idx.reset();
-    g.interactive_node_idx.reset();
-    g.hovered_link_idx.reset();
-    g.hovered_pin_idx.reset();
-    g.hovered_pin_flags = AttributeFlags_None;
-    g.deleted_link_idx.reset();
-    g.snap_link_idx.reset();
-
-    g.node_indices_overlapping_with_mouse.clear();
-
-    g.element_state_change = ElementStateChange_None;
-
-    g.mouse_pos = ImGui::GetIO().MousePos;
-    g.left_mouse_clicked = ImGui::IsMouseClicked(0);
-    g.left_mouse_released = ImGui::IsMouseReleased(0);
-    g.alt_mouse_clicked = (g.io.emulate_three_button_mouse.enabled && g.left_mouse_clicked &&
-                          *g.io.emulate_three_button_mouse.modifier) ||
-                          ImGui::IsMouseClicked(g.io.alt_mouse_button);
-    g.left_mouse_dragging = ImGui::IsMouseDragging(0, 0.0f);
-    g.alt_mouse_dragging = (g.io.emulate_three_button_mouse.enabled && g.left_mouse_dragging &&
-                           (*g.io.emulate_three_button_mouse.modifier)) ||
-                           ImGui::IsMouseDragging(g.io.alt_mouse_button, 0.0f);
-
-    g.active_attribute = false;
-=======
+    
     g->hovered_node_idx.reset();
     g->interactive_node_idx.reset();
     g->hovered_link_idx.reset();
@@ -2281,18 +2218,17 @@
     g->mouse_pos = ImGui::GetIO().MousePos;
     g->left_mouse_clicked = ImGui::IsMouseClicked(0);
     g->left_mouse_released = ImGui::IsMouseReleased(0);
-    g->middle_mouse_clicked =
+    g->alt_mouse_clicked =
         (g->io.emulate_three_button_mouse.modifier != NULL &&
          *g->io.emulate_three_button_mouse.modifier && g->left_mouse_clicked) ||
-        ImGui::IsMouseClicked(2);
+        ImGui::IsMouseClicked(g->io.alt_mouse_button);
     g->left_mouse_dragging = ImGui::IsMouseDragging(0, 0.0f);
-    g->middle_mouse_dragging =
+    g->alt_mouse_dragging =
         (g->io.emulate_three_button_mouse.modifier != NULL && g->left_mouse_dragging &&
          (*g->io.emulate_three_button_mouse.modifier)) ||
-        ImGui::IsMouseDragging(2, 0.0f);
+        ImGui::IsMouseDragging(g->io.alt_mouse_button, 0.0f);
 
     g->active_attribute = false;
->>>>>>> 857cc860
 
     ImGui::BeginGroup();
     {
@@ -2384,12 +2320,8 @@
 
     draw_list_append_click_interaction_channel();
     draw_list_activate_click_interaction_channel();
-
-<<<<<<< HEAD
-    if (g.left_mouse_clicked || g.alt_mouse_clicked)
-=======
-    if (g->left_mouse_clicked || g->middle_mouse_clicked)
->>>>>>> 857cc860
+    
+    if (g->left_mouse_clicked || g->alt_mouse_clicked)
     {
         begin_canvas_interaction(editor);
     }
