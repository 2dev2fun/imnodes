--- conflicted
+++ resolved
@@ -484,11 +484,7 @@
 void BeginLinkInteraction(
     ImNodesEditorContext& editor,
     const int             link_idx,
-<<<<<<< HEAD
     const ImOptionalIndex hovered_pin_idx = ImOptionalIndex())
-=======
-    const ImOptionalIndex pin_idx = ImOptionalIndex())
->>>>>>> e563371c
 {
     // Check if we are clicking the link with the modifier pressed.
     // This will in a link detach via clicking.
@@ -499,7 +495,6 @@
 
     if (modifier_pressed)
     {
-<<<<<<< HEAD
         const ImLinkData& link = GImNodes->Links.Data[link_idx];
         assert(GImNodes->PinIdToPinIdx.find(link.StartPinId) != GImNodes->PinIdToPinIdx.end());
         assert(GImNodes->PinIdToPinIdx.find(link.EndPinId) != GImNodes->PinIdToPinIdx.end());
@@ -513,37 +508,17 @@
         const int closest_pin_id = dist_to_start < dist_to_end ? link.StartPinId : link.EndPinId;
 
         BeginLinkDetach(editor, link_idx, closest_pin_id);
-=======
-        const ImLinkData& link = editor.Links.Pool[link_idx];
-        const ImPinData&  start_pin = editor.Pins.Pool[link.StartPinIdx];
-        const ImPinData&  end_pin = editor.Pins.Pool[link.EndPinIdx];
-        const ImVec2&     mouse_pos = GImNodes->MousePos;
-        const float       dist_to_start = ImLengthSqr(start_pin.Pos - mouse_pos);
-        const float       dist_to_end = ImLengthSqr(end_pin.Pos - mouse_pos);
-        const int closest_pin_idx = dist_to_start < dist_to_end ? link.StartPinIdx : link.EndPinIdx;
-
-        editor.ClickInteraction.Type = ImNodesClickInteractionType_LinkCreation;
-        BeginLinkDetach(editor, link_idx, closest_pin_idx);
-        editor.ClickInteraction.LinkCreation.Type = ImNodesLinkCreationType_FromDetach;
->>>>>>> e563371c
     }
     else
     {
         if (hovered_pin_idx.HasValue())
         {
-<<<<<<< HEAD
             const int pin_idx = hovered_pin_idx.Value();
             const int pin_id = GImNodes->Pins[pin_idx].Id;
             const int pin_flags = GImNodes->Pins[pin_idx].Flags;
 
             // Check the 'click and drag to detach' case.
             if (pin_flags & ImNodesAttributeFlags_EnableLinkDetachWithDragClick)
-=======
-            const int hovered_pin_flags = editor.Pins.Pool[pin_idx.Value()].Flags;
-
-            // Check the 'click and drag to detach' case.
-            if (hovered_pin_flags & ImNodesAttributeFlags_EnableLinkDetachWithDragClick)
->>>>>>> e563371c
             {
                 BeginLinkDetach(editor, link_idx, pin_id);
             }
