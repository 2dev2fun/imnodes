--- conflicted
+++ resolved
@@ -78,58 +78,6 @@
     ImGuiStorage id_map;
 
     ObjectPool() : pool(), in_use(), free_list(), id_map() {}
-<<<<<<< HEAD
-
-    inline void update()
-    {
-        free_list.clear();
-        for (int i = 0; i < in_use.size(); ++i)
-        {
-            if (!in_use[i])
-            {
-                id_map.SetInt(pool[i].id, -1);
-                free_list.push_back(i);
-            }
-        }
-        // set all values to false
-        memset(in_use.Data, 0, sizeof(bool) * in_use.size());
-    }
-
-    inline int find(const int id) const
-    {
-        const int index = id_map.GetInt(static_cast<ImGuiID>(id), -1);
-        return index;
-    }
-
-    inline int find_or_create_index_for(const int id)
-    {
-        int index = id_map.GetInt(static_cast<ImGuiID>(id), -1);
-        if (index == -1)
-        {
-            if (free_list.empty())
-            {
-                index = pool.size();
-                pool.push_back(T());
-                in_use.push_back(true);
-            }
-            else
-            {
-                index = free_list.back();
-                free_list.pop_back();
-            }
-            id_map.SetInt(static_cast<ImGuiID>(id), index);
-        }
-        in_use[index] = true;
-        return index;
-    }
-
-    inline T& find_or_create_new(const int id)
-    {
-        const int index = find_or_create_index_for(id);
-        return pool[index];
-    }
-=======
->>>>>>> e4ec8ee6
 };
 
 // Emulates std::optional<int> using the sentinel value `invalid_index`.
@@ -894,6 +842,13 @@
 }
 
 // [SECTION] ObjectPool implementation
+
+template<typename T>
+int object_pool_find(ObjectPool<T>& objects, const int id)
+{
+    const int index = objects.id_map.GetInt(static_cast<ImGuiID>(id), -1);
+    return index;
+}
 
 template<typename T>
 void object_pool_update(ObjectPool<T>& objects)
@@ -2221,7 +2176,7 @@
 ImVec2 GetNodeDimensions(int node_id)
 {
     EditorContext& editor = editor_context_get();
-    const int node_idx = editor.nodes.find(node_id);
+    const int node_idx = object_pool_find(editor.nodes, node_id);
     assert(node_idx != -1); // invalid node_id
     const NodeData& node = editor.nodes.pool[node_idx];
     return node.rect.GetSize();
