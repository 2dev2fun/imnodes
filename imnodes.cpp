// the structure of this file:
//
// [SECTION] bezier curve helpers
// [SECTION] draw list helper
// [SECTION] ui state logic
// [SECTION] render helpers
// [SECTION] API implementation
// [SECTION] object helpers

#include "imnodes.h"
#include "imnodes_internal.h"

#define IMGUI_DEFINE_MATH_OPERATORS
#include <imgui_internal.h>

// Check minimum ImGui version
#define MINIMUM_COMPATIBLE_IMGUI_VERSION 17400
#if IMGUI_VERSION_NUM < MINIMUM_COMPATIBLE_IMGUI_VERSION
#error "Minimum ImGui version requirement not met -- please use a newer version!"
#endif

#include <assert.h>
#include <limits.h>
#include <math.h>
#include <new>
#include <stdint.h>
#include <stdio.h> // for fwrite, ssprintf, sscanf
#include <stdlib.h>
#include <string.h> // strlen, strncmp

ImNodesContext* GImNodes = NULL;

namespace IMNODES_NAMESPACE
{
namespace
{
// [SECTION] bezier curve helpers

inline ImVec2 EvalCubicBezier(
    const float   t,
    const ImVec2& P0,
    const ImVec2& P1,
    const ImVec2& P2,
    const ImVec2& P3)
{
    // B(t) = (1-t)**3 p0 + 3(1 - t)**2 t P1 + 3(1-t)t**2 P2 + t**3 P3

    const float u = 1.0f - t;
    const float b0 = u * u * u;
    const float b1 = 3 * u * u * t;
    const float b2 = 3 * u * t * t;
    const float b3 = t * t * t;
    return ImVec2(
        b0 * P0.x + b1 * P1.x + b2 * P2.x + b3 * P3.x,
        b0 * P0.y + b1 * P1.y + b2 * P2.y + b3 * P3.y);
}

// Calculates the closest point along each bezier curve segment.
ImVec2 GetClosestPointOnCubicBezier(
    const int            num_segments,
    const ImVec2&        p,
    const ImCubicBezier& cb)
{
    IM_ASSERT(num_segments > 0);
    ImVec2 p_last = cb.P0;
    ImVec2 p_closest;
    float  p_closest_dist = FLT_MAX;
    float  t_step = 1.0f / (float)num_segments;
    for (int i = 1; i <= num_segments; ++i)
    {
        ImVec2 p_current = EvalCubicBezier(t_step * i, cb.P0, cb.P1, cb.P2, cb.P3);
        ImVec2 p_line = ImLineClosestPoint(p_last, p_current, p);
        float  dist = ImLengthSqr(p - p_line);
        if (dist < p_closest_dist)
        {
            p_closest = p_line;
            p_closest_dist = dist;
        }
        p_last = p_current;
    }
    return p_closest;
}

inline float GetDistanceToCubicBezier(
    const ImVec2&        pos,
    const ImCubicBezier& cubic_bezier,
    const int            num_segments)
{
    const ImVec2 point_on_curve = GetClosestPointOnCubicBezier(num_segments, pos, cubic_bezier);

    const ImVec2 to_curve = point_on_curve - pos;
    return ImSqrt(ImLengthSqr(to_curve));
}

inline ImRect GetContainingRectForCubicBezier(const ImCubicBezier& cb)
{
    const ImVec2 min = ImVec2(ImMin(cb.P0.x, cb.P3.x), ImMin(cb.P0.y, cb.P3.y));
    const ImVec2 max = ImVec2(ImMax(cb.P0.x, cb.P3.x), ImMax(cb.P0.y, cb.P3.y));

    const float hover_distance = GImNodes->Style.LinkHoverDistance;

    ImRect rect(min, max);
    rect.Add(cb.P1);
    rect.Add(cb.P2);
    rect.Expand(ImVec2(hover_distance, hover_distance));

    return rect;
}

inline ImCubicBezier CalcCubicBezier(
    ImVec2                     start,
    ImVec2                     end,
    const ImNodesAttributeType start_type,
    const float                line_segments_per_length)
{
    assert(
        (start_type == ImNodesAttributeType_Input) || (start_type == ImNodesAttributeType_Output));
    if (start_type == ImNodesAttributeType_Input)
    {
        ImSwap(start, end);
    }

    const float   link_length = ImSqrt(ImLengthSqr(end - start));
    const ImVec2  offset = ImVec2(0.25f * link_length, 0.f);
    ImCubicBezier cubic_bezier;
    cubic_bezier.P0 = start;
    cubic_bezier.P1 = start + offset;
    cubic_bezier.P2 = end - offset;
    cubic_bezier.P3 = end;
    cubic_bezier.NumSegments = ImMax(static_cast<int>(link_length * line_segments_per_length), 1);
    return cubic_bezier;
}

inline float EvalImplicitLineEq(const ImVec2& p1, const ImVec2& p2, const ImVec2& p)
{
    return (p2.y - p1.y) * p.x + (p1.x - p2.x) * p.y + (p2.x * p1.y - p1.x * p2.y);
}

inline int Sign(float val) { return int(val > 0.0f) - int(val < 0.0f); }

inline bool RectangleOverlapsLineSegment(const ImRect& rect, const ImVec2& p1, const ImVec2& p2)
{
    // Trivial case: rectangle contains an endpoint
    if (rect.Contains(p1) || rect.Contains(p2))
    {
        return true;
    }

    // Flip rectangle if necessary
    ImRect flip_rect = rect;

    if (flip_rect.Min.x > flip_rect.Max.x)
    {
        ImSwap(flip_rect.Min.x, flip_rect.Max.x);
    }

    if (flip_rect.Min.y > flip_rect.Max.y)
    {
        ImSwap(flip_rect.Min.y, flip_rect.Max.y);
    }

    // Trivial case: line segment lies to one particular side of rectangle
    if ((p1.x < flip_rect.Min.x && p2.x < flip_rect.Min.x) ||
        (p1.x > flip_rect.Max.x && p2.x > flip_rect.Max.x) ||
        (p1.y < flip_rect.Min.y && p2.y < flip_rect.Min.y) ||
        (p1.y > flip_rect.Max.y && p2.y > flip_rect.Max.y))
    {
        return false;
    }

    const int corner_signs[4] = {
        Sign(EvalImplicitLineEq(p1, p2, flip_rect.Min)),
        Sign(EvalImplicitLineEq(p1, p2, ImVec2(flip_rect.Max.x, flip_rect.Min.y))),
        Sign(EvalImplicitLineEq(p1, p2, ImVec2(flip_rect.Min.x, flip_rect.Max.y))),
        Sign(EvalImplicitLineEq(p1, p2, flip_rect.Max))};

    int sum = 0;
    int sum_abs = 0;

    for (int i = 0; i < 4; ++i)
    {
        sum += corner_signs[i];
        sum_abs += abs(corner_signs[i]);
    }

    // At least one corner of rectangle lies on a different side of line segment
    return abs(sum) != sum_abs;
}

inline bool RectangleOverlapsBezier(const ImRect& rectangle, const ImCubicBezier& cubic_bezier)
{
    ImVec2 current =
        EvalCubicBezier(0.f, cubic_bezier.P0, cubic_bezier.P1, cubic_bezier.P2, cubic_bezier.P3);
    const float dt = 1.0f / cubic_bezier.NumSegments;
    for (int s = 0; s < cubic_bezier.NumSegments; ++s)
    {
        ImVec2 next = EvalCubicBezier(
            static_cast<float>((s + 1) * dt),
            cubic_bezier.P0,
            cubic_bezier.P1,
            cubic_bezier.P2,
            cubic_bezier.P3);
        if (RectangleOverlapsLineSegment(rectangle, current, next))
        {
            return true;
        }
        current = next;
    }
    return false;
}

inline bool RectangleOverlapsLink(const ImRect& rectangle, const ImCubicBezier& cubic_bezier)
{
    // First level: simple rejection test via rectangle overlap:

    const ImVec2& start = cubic_bezier.P0;
    const ImVec2& end = cubic_bezier.P3;

    ImRect containing_rect = ImRect(start, end);
    if (containing_rect.Min.x > containing_rect.Max.x)
    {
        ImSwap(containing_rect.Min.x, containing_rect.Max.x);
    }

    if (containing_rect.Min.y > containing_rect.Max.y)
    {
        ImSwap(containing_rect.Min.y, containing_rect.Max.y);
    }

    if (rectangle.Overlaps(containing_rect))
    {
        // First, check if either one or both endpoinds are trivially contained
        // in the rectangle

        if (rectangle.Contains(start) || rectangle.Contains(end))
        {
            return true;
        }

        // Second level of refinement: do a more expensive test against the
        // link

        return RectangleOverlapsBezier(rectangle, cubic_bezier);
    }

    return false;
}

// [SECTION] coordinate space conversion helpers

inline ImVec2 ScreenSpaceToGridSpace(const ImNodesEditorContext& editor, const ImVec2& v)
{
    return v - GImNodes->CanvasOriginScreenSpace - editor.Panning;
}

inline ImRect ScreenSpaceToGridSpace(const ImNodesEditorContext& editor, const ImRect& r)
{
    return ImRect(ScreenSpaceToGridSpace(editor, r.Min), ScreenSpaceToGridSpace(editor, r.Max));
}

inline ImVec2 GridSpaceToScreenSpace(const ImNodesEditorContext& editor, const ImVec2& v)
{
    return v + GImNodes->CanvasOriginScreenSpace + editor.Panning;
}

inline ImVec2 GridSpaceToCanvasSpace(const ImNodesEditorContext& editor, const ImVec2& v)
{
    return v + editor.Panning;
}

inline ImVec2 CanvasSpaceToGridSpace(const ImNodesEditorContext& editor, const ImVec2& v)
{
    return v - editor.Panning;
}

inline ImVec2 CanvasSpaceToScreenSpace(const ImVec2& v)
{
    return GImNodes->CanvasOriginScreenSpace + v;
}

inline ImVec2 MiniMapSpaceToGridSpace(const ImNodesEditorContext& editor, const ImVec2& v)
{
    return (v - editor.MiniMapContentScreenSpace.Min) / editor.MiniMapScaling +
           editor.GridContentBounds.Min;
};

inline ImVec2 ScreenSpaceToMiniMapSpace(const ImNodesEditorContext& editor, const ImVec2& v)
{
    return (ScreenSpaceToGridSpace(editor, v) - editor.GridContentBounds.Min) *
               editor.MiniMapScaling +
           editor.MiniMapContentScreenSpace.Min;
};

inline ImRect ScreenSpaceToMiniMapSpace(const ImNodesEditorContext& editor, const ImRect& r)
{
    return ImRect(
        ScreenSpaceToMiniMapSpace(editor, r.Min), ScreenSpaceToMiniMapSpace(editor, r.Max));
};

// [SECTION] draw list helper

void ImDrawListGrowChannels(ImDrawList* draw_list, const int num_channels)
{
    ImDrawListSplitter& splitter = draw_list->_Splitter;

    if (splitter._Count == 1)
    {
        splitter.Split(draw_list, num_channels + 1);
        return;
    }

    // NOTE: this logic has been lifted from ImDrawListSplitter::Split with slight modifications
    // to allow nested splits. The main modification is that we only create new ImDrawChannel
    // instances after splitter._Count, instead of over the whole splitter._Channels array like
    // the regular ImDrawListSplitter::Split method does.

    const int old_channel_capacity = splitter._Channels.Size;
    // NOTE: _Channels is not resized down, and therefore _Count <= _Channels.size()!
    const int old_channel_count = splitter._Count;
    const int requested_channel_count = old_channel_count + num_channels;
    if (old_channel_capacity < old_channel_count + num_channels)
    {
        splitter._Channels.resize(requested_channel_count);
    }

    splitter._Count = requested_channel_count;

    for (int i = old_channel_count; i < requested_channel_count; ++i)
    {
        ImDrawChannel& channel = splitter._Channels[i];

        // If we're inside the old capacity region of the array, we need to reuse the existing
        // memory of the command and index buffers.
        if (i < old_channel_capacity)
        {
            channel._CmdBuffer.resize(0);
            channel._IdxBuffer.resize(0);
        }
        // Else, we need to construct new draw channels.
        else
        {
            IM_PLACEMENT_NEW(&channel) ImDrawChannel();
        }

        {
            ImDrawCmd draw_cmd;
            draw_cmd.ClipRect = draw_list->_ClipRectStack.back();
            draw_cmd.TextureId = draw_list->_TextureIdStack.back();
            channel._CmdBuffer.push_back(draw_cmd);
        }
    }
}

void DrawListSet(ImDrawList* window_draw_list) { GImNodes->CanvasDrawList = window_draw_list; }

// The draw list channels are structured as follows. First we have our base channel, the canvas grid
// on which we render the grid lines in BeginNodeEditor(). The base channel is the reason
// draw_list_submission_idx_to_background_channel_idx offsets the index by one. Each BeginNode()
// call appends two new draw channels, for the node background and foreground. The node foreground
// is the channel into which the node's ImGui content is rendered. Finally, in EndNodeEditor() we
// append one last draw channel for rendering the selection box and the incomplete link on top of
// everything else.
//
// +----------+----------+----------+----------+----------+----------+
// |          |          |          |          |          |          |
// |canvas    |node      |node      |...       |...       |click     |
// |grid      |background|foreground|          |          |interaction
// |          |          |          |          |          |          |
// +----------+----------+----------+----------+----------+----------+
//            |                     |                     |
//            |   submission idx    |...                  |
//            |                     |                     |
//            ---------------------------------------------

void DrawListAppendNodeChannels() { ImDrawListGrowChannels(GImNodes->CanvasDrawList, 2); }

void DrawListAppendClickInteractionChannel()
{
    // NOTE: don't use this function outside of EndNodeEditor. Using this before all nodes have been
    // added will screw up the node draw order.
    ImDrawListGrowChannels(GImNodes->CanvasDrawList, 1);
}

int DrawListSubmissionIdxToBackgroundChannelIdx(const int submission_idx)
{
    // NOTE: the first channel is the canvas background
    return 1 + 2 * submission_idx;
}

int DrawListSubmissionIdxToForegroundChannelIdx(const int submission_idx)
{
    return DrawListSubmissionIdxToBackgroundChannelIdx(submission_idx) + 1;
}

void DrawListActivateClickInteractionChannel()
{
    GImNodes->CanvasDrawList->_Splitter.SetCurrentChannel(
        GImNodes->CanvasDrawList, GImNodes->CanvasDrawList->_Splitter._Count - 1);
}

void DrawListActivateNodeBackground(const int node_submission_idx)
{
    const int background_channel_idx =
        DrawListSubmissionIdxToBackgroundChannelIdx(node_submission_idx);
    GImNodes->CanvasDrawList->_Splitter.SetCurrentChannel(
        GImNodes->CanvasDrawList, background_channel_idx);
}

void DrawListActivateNodeForeground(const int node_submission_idx)
{
    const int foreground_channel_idx =
        DrawListSubmissionIdxToForegroundChannelIdx(node_submission_idx);
    GImNodes->CanvasDrawList->_Splitter.SetCurrentChannel(
        GImNodes->CanvasDrawList, foreground_channel_idx);
}

// [SECTION] ui state logic

ImVec2 GetScreenSpacePinCoordinates(
    const ImRect&              node_rect,
    const ImRect&              attribute_rect,
    const ImNodesAttributeType type)
{
    assert(type == ImNodesAttributeType_Input || type == ImNodesAttributeType_Output);
    const float x = type == ImNodesAttributeType_Input
                        ? (node_rect.Min.x - GImNodes->Style.PinOffset)
                        : (node_rect.Max.x + GImNodes->Style.PinOffset);
    return ImVec2(x, 0.5f * (attribute_rect.Min.y + attribute_rect.Max.y));
}

bool MouseInCanvas()
{
    // This flag should be true either when hovering or clicking something in the canvas.
    const bool is_window_hovered_or_focused = ImGui::IsWindowHovered() || ImGui::IsWindowFocused();

    return is_window_hovered_or_focused &&
           GImNodes->CanvasRectScreenSpace.Contains(ImGui::GetMousePos());
}

void BeginNodeInteraction(ImNodesEditorContext& editor, const int node_id)
{
    // Don't start selecting a node if we are e.g. already creating and dragging
    // a new link! New link creation can happen when the mouse is clicked over
    // a node, but within the hover radius of a pin.
    if (editor.ClickInteraction.Type != ImNodesClickInteractionType_None)
    {
        return;
    }

    editor.ClickInteraction.Type = ImNodesClickInteractionType_Node;

    if (!editor.SelectedNodeIds.contains(node_id))
    {
        editor.SelectedNodeIds.resize(0);
        editor.SelectedLinkIds.resize(0);
        editor.SelectedNodeIds.push_back(node_id);
    }
}

void BeginLinkSelection(ImNodesEditorContext& editor, const int link_idx)
{
    editor.ClickInteraction.Type = ImNodesClickInteractionType_Link;
    // When a link is selected, clear all other selections, and insert the link
    // as the sole selection.
    editor.SelectedNodeIds.resize(0);
    editor.SelectedLinkIds.resize(0);
    editor.SelectedLinkIds.push_back(link_idx);
}

void BeginLinkDetach(ImNodesEditorContext& editor, const int link_idx, const int detached_at_pin_id)
{
    const ImLinkData& link = GImNodes->Links.Data[link_idx];
    GImNodes->DeletedLinkIdx = link_idx; // TODO: UI event for this?
    const int start_pin_id =
        detached_at_pin_id == link.StartPinId ? link.EndPinId : link.StartPinId;
    editor.ClickInteraction.StartUnconnectedLink(start_pin_id, ImNodesLinkCreatedFrom_Detach);
}

void BeginLinkCreation(ImNodesEditorContext& editor, const int hovered_pin_idx)
{
    editor.ClickInteraction.Type = ImNodesClickInteractionType_LinkCreation;
    editor.ClickInteraction.LinkCreation.StartPinIdx = hovered_pin_idx;
    editor.ClickInteraction.LinkCreation.EndPinIdx.Reset();
    editor.ClickInteraction.LinkCreation.Type = ImNodesLinkCreationType_Standard;
    GImNodes->ImNodesUIState |= ImNodesUIState_LinkStarted;
}

void BeginLinkInteraction(ImNodesEditorContext& editor, const int link_idx,
    const ImOptionalIndex pin_idx = ImOptionalIndex())
{
<<<<<<< HEAD
    // Check the 'click and drag to detach' case.
    if (GImNodes->HoveredPinIdx.HasValue())
    {
        const ImPinData& pin = GImNodes->Pins[GImNodes->HoveredPinIdx.Value()];
        if ((pin.Flags & ImNodesAttributeFlags_EnableLinkDetachWithDragClick) != 0)
        {
            BeginLinkDetach(editor, link_idx, pin.Id);
        }
    }
    // If we aren't near a pin, check if we are clicking the link with the modifier pressed. This
    // may also result in a link detach via clicking.
=======
    // Check if we are clicking the link with the modifier pressed.
    // This will in a link detach via clicking.
    
    const bool modifier_pressed = GImNodes->Io.LinkDetachWithModifierClick.Modifier == NULL
                                      ? false
                                      : *GImNodes->Io.LinkDetachWithModifierClick.Modifier;

    if (modifier_pressed)
    {
        const ImLinkData& link = editor.Links.Pool[link_idx];
        const ImPinData&  start_pin = editor.Pins.Pool[link.StartPinIdx];
        const ImPinData&  end_pin = editor.Pins.Pool[link.EndPinIdx];
        const ImVec2&     mouse_pos = GImNodes->MousePos;
        const float       dist_to_start = ImLengthSqr(start_pin.Pos - mouse_pos);
        const float       dist_to_end = ImLengthSqr(end_pin.Pos - mouse_pos);
        const int         closest_pin_idx =
            dist_to_start < dist_to_end ? link.StartPinIdx : link.EndPinIdx;

        editor.ClickInteraction.Type = ImNodesClickInteractionType_LinkCreation;
        BeginLinkDetach(editor, link_idx, closest_pin_idx);
        editor.ClickInteraction.LinkCreation.Type = ImNodesLinkCreationType_FromDetach;        
    }    
>>>>>>> 6a8c1301
    else
    {
        if (pin_idx.HasValue())
        {
<<<<<<< HEAD
            const ImLinkData& link = GImNodes->Links.Data[link_idx];
            assert(GImNodes->PinIdToPinIdx.find(link.StartPinId) != GImNodes->PinIdToPinIdx.end());
            assert(GImNodes->PinIdToPinIdx.find(link.EndPinId) != GImNodes->PinIdToPinIdx.end());
            const int        start_pin_idx = GImNodes->PinIdToPinIdx[link.StartPinId];
            const int        end_pin_idx = GImNodes->PinIdToPinIdx[link.EndPinId];
            const ImPinData& start_pin = GImNodes->Pins[start_pin_idx];
            const ImPinData& end_pin = GImNodes->Pins[end_pin_idx];
            const ImVec2&    mouse_pos = GImNodes->MousePos;
            const float      dist_to_start = ImLengthSqr(start_pin.ScreenSpacePosition - mouse_pos);
            const float      dist_to_end = ImLengthSqr(end_pin.ScreenSpacePosition - mouse_pos);
            const int        closest_pin_id =
                dist_to_start < dist_to_end ? link.StartPinId : link.EndPinId;

            BeginLinkDetach(editor, link_idx, closest_pin_id);
=======
            const int hoveredPinFlags = editor.Pins.Pool[pin_idx.Value()].Flags;

            // Check the 'click and drag to detach' case.
            if (hoveredPinFlags & ImNodesAttributeFlags_EnableLinkDetachWithDragClick)
            {
                BeginLinkDetach(editor, link_idx, pin_idx.Value());
                editor.ClickInteraction.LinkCreation.Type = ImNodesLinkCreationType_FromDetach;
            }
            else
            {
                BeginLinkCreation(editor, pin_idx.Value());
            }
>>>>>>> 6a8c1301
        }
        else
        {
            BeginLinkSelection(editor, link_idx);
        }
    }
}

<<<<<<< HEAD
void BeginLinkCreation(ImNodesEditorContext& editor, const int started_at_pin_id)
{
    editor.ClickInteraction.StartUnconnectedLink(started_at_pin_id, ImNodesLinkCreatedFrom_Pin);
    GImNodes->UIEvent.StartLink(started_at_pin_id);
}

=======
>>>>>>> 6a8c1301
static inline bool IsMiniMapHovered();

void BeginCanvasInteraction(ImNodesEditorContext& editor)
{
    const bool any_ui_element_hovered =
        GImNodes->HoveredNodeIdx.HasValue() || GImNodes->HoveredLinkIdx.HasValue() ||
        GImNodes->HoveredPinIdx.HasValue() || ImGui::IsAnyItemHovered();

    const bool mouse_not_in_canvas = !MouseInCanvas();

    if (editor.ClickInteraction.Type != ImNodesClickInteractionType_None ||
        any_ui_element_hovered || mouse_not_in_canvas)
    {
        return;
    }

    const bool started_panning = GImNodes->AltMouseClicked;

    if (started_panning)
    {
        editor.ClickInteraction.Type = ImNodesClickInteractionType_Panning;
    }
    else if (GImNodes->LeftMouseClicked)
    {
        editor.ClickInteraction.Type = ImNodesClickInteractionType_BoxSelection;
        editor.ClickInteraction.BoxSelector.Rectangle.Min =
            ScreenSpaceToGridSpace(editor, GImNodes->MousePos);
    }
}

void BoxSelectorUpdateSelection(ImNodesEditorContext& editor, ImRect box_rect)
{
    // Invert box selector coordinates as needed

    if (box_rect.Min.x > box_rect.Max.x)
    {
        ImSwap(box_rect.Min.x, box_rect.Max.x);
    }

    if (box_rect.Min.y > box_rect.Max.y)
    {
        ImSwap(box_rect.Min.y, box_rect.Max.y);
    }

    // Update node selection

    editor.SelectedNodeIds.resize(0);

    // Test for overlap against node rectangles

    for (int node_idx = 0; node_idx < GImNodes->Nodes.size(); ++node_idx)
    {
        ImNodeDrawData& node = GImNodes->Nodes[node_idx];
        if (box_rect.Overlaps(node.BaseRectangle))
        {
            editor.SelectedNodeIds.push_back(node.Id);
        }
    }

    // Update link selection

    editor.SelectedLinkIds.resize(0);

    // Test for overlap against links

    for (int link_idx = 0; link_idx < GImNodes->Links.size(); ++link_idx)
    {
        const ImCubicBezier& cubic_bezier = GImNodes->Links.CubicBeziers[link_idx];
        if (RectangleOverlapsLink(box_rect, cubic_bezier))
        {
            const int link_id = GImNodes->Links.Data[link_idx].LinkId;
            editor.SelectedLinkIds.push_back(link_id);
        }
    }
}

void TranslateSelectedNodes(ImNodesEditorContext& editor)
{
    const ImGuiIO&         io = ImGui::GetIO();
    std::map<int, ImVec2>& node_origins = editor.GridSpaceNodeOrigins;
    for (int i = 0; i < editor.SelectedNodeIds.size(); ++i)
    {
        const int                       node_id = editor.SelectedNodeIds[i];
        std::map<int, ImVec2>::iterator id_pos_pair = node_origins.find(node_id);
        assert(id_pos_pair != node_origins.end());
        id_pos_pair->second += io.MouseDelta - editor.AutoPanningDelta;
    }
}

ImOptionalIndex FindDuplicateLink(
    const ImVector<ImLinkData>& links,
    const int                   start_pin_id,
    const int                   end_pin_id)
{
    for (int idx = 0; idx < links.size(); ++idx)
    {
        const ImLinkData& link = links[idx];

        int lhs_start_id = start_pin_id;
        int lhs_end_id = end_pin_id;
        int rhs_start_id = link.StartPinId;
        int rhs_end_id = link.EndPinId;

        if (lhs_start_id > lhs_end_id)
        {
            ImSwap(lhs_start_id, lhs_end_id);
        }

        if (rhs_start_id > rhs_end_id)
        {
            ImSwap(rhs_start_id, rhs_end_id);
        }

        if (lhs_start_id == rhs_start_id && lhs_end_id == rhs_end_id)
        {
            return ImOptionalIndex(idx);
        }
    }

    return ImOptionalIndex();
}

bool ShouldLinkSnapToPin(
    const ImNodesEditorContext& editor,
    const ImPinData&            start_pin,
    const int                   hovered_pin_idx,
    const ImOptionalIndex       duplicate_link)
{
    const ImPinData& end_pin = GImNodes->Pins[hovered_pin_idx];

    // The end pin must be in a different node
    if (start_pin.ParentNodeIdx == end_pin.ParentNodeIdx)
    {
        return false;
    }

    // The end pin must be of a different type
    if (start_pin.Type == end_pin.Type)
    {
        return false;
    }

    // The link to be created must not be a duplicate, unless it is the link which was created on
    // snap. In that case we want to snap, since we want it to appear visually as if the created
    // link remains snapped to the pin.
    if (duplicate_link.HasValue() && !(duplicate_link == GImNodes->SnapLinkIdx))
    {
        return false;
    }

    return true;
}

void ClickInteractionUpdate(ImNodesEditorContext& editor)
{
    switch (editor.ClickInteraction.Type)
    {
    case ImNodesClickInteractionType_BoxSelection:
    {
        editor.ClickInteraction.BoxSelector.Rectangle.Max =
            ScreenSpaceToGridSpace(editor, GImNodes->MousePos);

        ImRect box_rect = editor.ClickInteraction.BoxSelector.Rectangle;
        box_rect.Min = GridSpaceToScreenSpace(editor, box_rect.Min);
        box_rect.Max = GridSpaceToScreenSpace(editor, box_rect.Max);

        BoxSelectorUpdateSelection(editor, box_rect);

        const ImU32 box_selector_color = GImNodes->Style.Colors[ImNodesCol_BoxSelector];
        const ImU32 box_selector_outline = GImNodes->Style.Colors[ImNodesCol_BoxSelectorOutline];
        GImNodes->CanvasDrawList->AddRectFilled(box_rect.Min, box_rect.Max, box_selector_color);
        GImNodes->CanvasDrawList->AddRect(box_rect.Min, box_rect.Max, box_selector_outline);

        if (GImNodes->LeftMouseReleased)
        {
            editor.ClickInteraction.Type = ImNodesClickInteractionType_None;
        }
    }
    break;
    case ImNodesClickInteractionType_Node:
    {
        if (GImNodes->LeftMouseDragging)
        {
            TranslateSelectedNodes(editor);
        }
        else if (GImNodes->LeftMouseReleased)
        {
            editor.ClickInteraction.Type = ImNodesClickInteractionType_None;
        }
    }
    break;
    case ImNodesClickInteractionType_Link:
    {
        if (GImNodes->LeftMouseReleased)
        {
            editor.ClickInteraction.Type = ImNodesClickInteractionType_None;
        }
    }
    break;
    case ImNodesClickInteractionType_UnconnectedLink:
    {
        const int start_pin_id = editor.ClickInteraction.UnconnectedLink.StartPinId;
        assert(GImNodes->PinIdToPinIdx.find(start_pin_id) != GImNodes->PinIdToPinIdx.end());
        const int        start_pin_idx = GImNodes->PinIdToPinIdx[start_pin_id];
        const ImPinData& start_pin = GImNodes->Pins[start_pin_idx];

        const ImOptionalIndex maybe_duplicate_link_idx =
            GImNodes->HoveredPinIdx.HasValue()
                ? FindDuplicateLink(
                      GImNodes->Links.Data,
                      start_pin_id,
                      GImNodes->Pins[GImNodes->HoveredPinIdx.Value()].Id)
                : ImOptionalIndex();

        const bool should_snap =
            GImNodes->HoveredPinIdx.HasValue() &&
            ShouldLinkSnapToPin(
                editor, start_pin, GImNodes->HoveredPinIdx.Value(), maybe_duplicate_link_idx);

        const ImVec2& start_pos = start_pin.ScreenSpacePosition;

        // If we are within the hover radius of a receiving pin, snap the link endpoint to it
        ImVec2 end_pos;
        {
            if (should_snap)
            {
                const ImPinData& end_pin = GImNodes->Pins[GImNodes->HoveredPinIdx.Value()];
                end_pos = end_pin.ScreenSpacePosition;
            }
            else
            {
                end_pos = GImNodes->MousePos;
            }
        }

        const ImCubicBezier cubic_bezier = CalcCubicBezier(
            start_pos, end_pos, start_pin.Type, GImNodes->Style.LinkLineSegmentsPerLength);
#if IMGUI_VERSION_NUM < 18000
        GImNodes->CanvasDrawList->AddBezierCurve(
#else
        GImNodes->CanvasDrawList->AddBezierCubic(
#endif
            cubic_bezier.P0,
            cubic_bezier.P1,
            cubic_bezier.P2,
            cubic_bezier.P3,
            GImNodes->Style.Colors[ImNodesCol_Link],
            GImNodes->Style.LinkThickness,
            cubic_bezier.NumSegments);

        const bool link_creation_on_snap = GImNodes->HoveredPinIdx.HasValue() &&
                                           (GImNodes->Pins[GImNodes->HoveredPinIdx.Value()].Flags &
                                            ImNodesAttributeFlags_EnableLinkCreationOnSnap);

        if (GImNodes->LeftMouseReleased)
        {
            const ImNodesLinkCreatedFrom created_from_type =
                editor.ClickInteraction.UnconnectedLink.FromType;

            if (should_snap)
            {
                const int end_pin_id = GImNodes->Pins[GImNodes->HoveredPinIdx.Value()].Id;
                GImNodes->UIEvent.CreateLink(start_pin_id, end_pin_id, created_from_type);
            }
            else
            {
                GImNodes->UIEvent.DropLink(start_pin_id, created_from_type);
            }

            editor.ClickInteraction.Type = ImNodesClickInteractionType_None;
        }
        else if (should_snap && link_creation_on_snap)
        {
            const int snapped_pin_id = GImNodes->Pins[GImNodes->HoveredPinIdx.Value()].Id;
            GImNodes->UIEvent.CreateLink(
                start_pin_id, snapped_pin_id, editor.ClickInteraction.UnconnectedLink.FromType);
            editor.ClickInteraction.SnapUnconnectedLinkToPin(snapped_pin_id);
        }
    }
    break;
    case ImNodesClickInteractionType_SnappedLink:
    {
        // TODO: what if the pin id changes?
        const bool snapping_pin_changed = !GImNodes->HoveredPinIdx.HasValue();

        // Detach the link that was created by this link event if it's no longer in snap range
        if (snapping_pin_changed)
        {
            editor.ClickInteraction.UnsnapLinkFromPin();
            if (GImNodes->SnapLinkIdx.HasValue())
            {
                GImNodes->DeletedLinkIdx = GImNodes->SnapLinkIdx.Value();
            }
        }

        // TODO: what if SnapLinkIdx doesn't have a value? Render the snapped link here?

        if (GImNodes->LeftMouseReleased)
        {
            editor.ClickInteraction.Type = ImNodesClickInteractionType_None;
        }
    }
    break;
    case ImNodesClickInteractionType_Panning:
    {
        const bool dragging = GImNodes->AltMouseDragging;

        if (dragging)
        {
            editor.Panning += ImGui::GetIO().MouseDelta;
        }
        else
        {
            editor.ClickInteraction.Type = ImNodesClickInteractionType_None;
        }
    }
    break;
    case ImNodesClickInteractionType_ImGuiItem:
    {
        if (GImNodes->LeftMouseReleased)
        {
            editor.ClickInteraction.Type = ImNodesClickInteractionType_None;
        }
    }
    case ImNodesClickInteractionType_None:
        break;
    default:
        assert(!"Unreachable code!");
        break;
    }
}

ImOptionalIndex ResolveHoveredNode() { return GImNodes->NodeOverlappingCursor; }

ImOptionalIndex ResolveHoveredPin(const ImVector<ImPinData>& pins)
{
    float           smallest_distance = FLT_MAX;
    ImOptionalIndex pin_idx_with_smallest_distance;

    const float hover_radius_sqr = GImNodes->Style.PinHoverRadius * GImNodes->Style.PinHoverRadius;

    for (int idx = 0; idx < pins.size(); ++idx)
    {

        const ImVec2& pin_pos = GImNodes->Pins[idx].ScreenSpacePosition;
        const float   distance_sqr = ImLengthSqr(pin_pos - GImNodes->MousePos);

        // TODO: GImNodes->Style.PinHoverRadius needs to be copied into pin data and the pin-local
        // value used here. This is no longer called in BeginAttribute/EndAttribute scope and the
        // detected pin might have a different hover radius than what the user had when calling
        // BeginAttribute/EndAttribute.
        if (distance_sqr < hover_radius_sqr && distance_sqr < smallest_distance)
        {
            smallest_distance = distance_sqr;
            pin_idx_with_smallest_distance = idx;
        }
    }

    return pin_idx_with_smallest_distance;
}

ImOptionalIndex ResolveHoveredLink(const ImVector<ImPinData>& pins, const ImLinks& links)
{
    float           smallest_distance = FLT_MAX;
    ImOptionalIndex link_idx_with_smallest_distance;

    // There are two ways a link can be detected as "hovered".
    // 1. The link is within hover distance to the mouse. The closest such link is selected as being
    // hovered over.
    // 2. If the link is connected to the currently hovered pin.
    //
    // The latter is a requirement for link detaching with drag click to work, as both a link and
    // pin are required to be hovered over for the feature to work.

    assert(links.Data.size() == links.CubicBeziers.size());

    const bool is_pin_hovered = GImNodes->HoveredPinIdx.HasValue();
    const int  hovered_pin_id = is_pin_hovered ? pins[GImNodes->HoveredPinIdx.Value()].Id : 0;

<<<<<<< HEAD
    for (int idx = 0; idx < links.size(); ++idx)
    {
        const ImLinkData&    link = links.Data[idx];
        const ImCubicBezier& cubic_bezier = links.CubicBeziers[idx];

        if (is_pin_hovered &&
            (hovered_pin_id == link.StartPinId || hovered_pin_id == link.EndPinId))
=======
        // If there is a hovered pin links can only be considered hovered if they use that pin
        if (GImNodes->HoveredPinIdx.HasValue())
>>>>>>> 6a8c1301
        {
            if (GImNodes->HoveredPinIdx == link.StartPinIdx ||
                GImNodes->HoveredPinIdx == link.EndPinIdx)
            {
                return idx;
            }
            continue;
        }

        // The distance test
        {
            const ImRect curve_bounds = GetContainingRectForCubicBezier(cubic_bezier);

            // First, do a simple bounding box test against the box containing the link
            // to see whether calculating the distance to the link is worth doing.
            if (curve_bounds.Contains(GImNodes->MousePos))
            {
                const float distance = GetDistanceToCubicBezier(
                    GImNodes->MousePos, cubic_bezier, cubic_bezier.NumSegments);

                // TODO: GImNodes->Style.LinkHoverDistance could be also copied into ImLinkData,
                // since we're not calling this function in the same scope as ImNodes::Link(). The
                // rendered/detected link might have a different hover distance than what the user
                // had specified when calling Link()
                if (distance < GImNodes->Style.LinkHoverDistance && distance < smallest_distance)
                {
                    smallest_distance = distance;
                    link_idx_with_smallest_distance = idx;
                }
            }
        }
    }

    return link_idx_with_smallest_distance;
}

// [SECTION] render helpers

inline ImRect GetNodeTitleRect(const ImNodeDrawData& node)
{
    ImRect expanded_title_rect = node.TitleRectangle;
    expanded_title_rect.Expand(node.LayoutStyle.Padding);

    return ImRect(
        expanded_title_rect.Min,
        expanded_title_rect.Min + ImVec2(node.BaseRectangle.GetWidth(), 0.f) +
            ImVec2(0.f, expanded_title_rect.GetHeight()));
}

void DrawGrid(ImNodesEditorContext& editor, const ImVec2& canvas_size)
{
    const ImVec2 offset = editor.Panning;

    for (float x = fmodf(offset.x, GImNodes->Style.GridSpacing); x < canvas_size.x;
         x += GImNodes->Style.GridSpacing)
    {
        GImNodes->CanvasDrawList->AddLine(
            CanvasSpaceToScreenSpace(ImVec2(x, 0.0f)),
            CanvasSpaceToScreenSpace(ImVec2(x, canvas_size.y)),
            GImNodes->Style.Colors[ImNodesCol_GridLine]);
    }

    for (float y = fmodf(offset.y, GImNodes->Style.GridSpacing); y < canvas_size.y;
         y += GImNodes->Style.GridSpacing)
    {
        GImNodes->CanvasDrawList->AddLine(
            CanvasSpaceToScreenSpace(ImVec2(0.0f, y)),
            CanvasSpaceToScreenSpace(ImVec2(canvas_size.x, y)),
            GImNodes->Style.Colors[ImNodesCol_GridLine]);
    }
}

struct QuadOffsets
{
    ImVec2 TopLeft, BottomLeft, BottomRight, TopRight;
};

QuadOffsets CalculateQuadOffsets(const float side_length)
{
    const float half_side = 0.5f * side_length;

    QuadOffsets offset;

    offset.TopLeft = ImVec2(-half_side, half_side);
    offset.BottomLeft = ImVec2(-half_side, -half_side);
    offset.BottomRight = ImVec2(half_side, -half_side);
    offset.TopRight = ImVec2(half_side, half_side);

    return offset;
}

struct TriangleOffsets
{
    ImVec2 TopLeft, BottomLeft, Right;
};

TriangleOffsets CalculateTriangleOffsets(const float side_length)
{
    // Calculates the Vec2 offsets from an equilateral triangle's midpoint to
    // its vertices. Here is how the left_offset and right_offset are
    // calculated.
    //
    // For an equilateral triangle of side length s, the
    // triangle's height, h, is h = s * sqrt(3) / 2.
    //
    // The length from the base to the midpoint is (1 / 3) * h. The length from
    // the midpoint to the triangle vertex is (2 / 3) * h.
    const float sqrt_3 = sqrtf(3.0f);
    const float left_offset = -0.1666666666667f * sqrt_3 * side_length;
    const float right_offset = 0.333333333333f * sqrt_3 * side_length;
    const float vertical_offset = 0.5f * side_length;

    TriangleOffsets offset;
    offset.TopLeft = ImVec2(left_offset, vertical_offset);
    offset.BottomLeft = ImVec2(left_offset, -vertical_offset);
    offset.Right = ImVec2(right_offset, 0.f);

    return offset;
}

void DrawPinShape(const ImVec2& pin_pos, const ImPinData& pin, const ImU32 pin_color)
{
    static const int CIRCLE_NUM_SEGMENTS = 8;

    switch (pin.Shape)
    {
    case ImNodesPinShape_Circle:
    {
        GImNodes->CanvasDrawList->AddCircle(
            pin_pos,
            GImNodes->Style.PinCircleRadius,
            pin_color,
            CIRCLE_NUM_SEGMENTS,
            GImNodes->Style.PinLineThickness);
    }
    break;
    case ImNodesPinShape_CircleFilled:
    {
        GImNodes->CanvasDrawList->AddCircleFilled(
            pin_pos, GImNodes->Style.PinCircleRadius, pin_color, CIRCLE_NUM_SEGMENTS);
    }
    break;
    case ImNodesPinShape_Quad:
    {
        const QuadOffsets offset = CalculateQuadOffsets(GImNodes->Style.PinQuadSideLength);
        GImNodes->CanvasDrawList->AddQuad(
            pin_pos + offset.TopLeft,
            pin_pos + offset.BottomLeft,
            pin_pos + offset.BottomRight,
            pin_pos + offset.TopRight,
            pin_color,
            GImNodes->Style.PinLineThickness);
    }
    break;
    case ImNodesPinShape_QuadFilled:
    {
        const QuadOffsets offset = CalculateQuadOffsets(GImNodes->Style.PinQuadSideLength);
        GImNodes->CanvasDrawList->AddQuadFilled(
            pin_pos + offset.TopLeft,
            pin_pos + offset.BottomLeft,
            pin_pos + offset.BottomRight,
            pin_pos + offset.TopRight,
            pin_color);
    }
    break;
    case ImNodesPinShape_Triangle:
    {
        const TriangleOffsets offset =
            CalculateTriangleOffsets(GImNodes->Style.PinTriangleSideLength);
        GImNodes->CanvasDrawList->AddTriangle(
            pin_pos + offset.TopLeft,
            pin_pos + offset.BottomLeft,
            pin_pos + offset.Right,
            pin_color,
            // NOTE: for some weird reason, the line drawn by AddTriangle is
            // much thinner than the lines drawn by AddCircle or AddQuad.
            // Multiplying the line thickness by two seemed to solve the
            // problem at a few different thickness values.
            2.f * GImNodes->Style.PinLineThickness);
    }
    break;
    case ImNodesPinShape_TriangleFilled:
    {
        const TriangleOffsets offset =
            CalculateTriangleOffsets(GImNodes->Style.PinTriangleSideLength);
        GImNodes->CanvasDrawList->AddTriangleFilled(
            pin_pos + offset.TopLeft,
            pin_pos + offset.BottomLeft,
            pin_pos + offset.Right,
            pin_color);
    }
    break;
    default:
        assert(!"Invalid PinShape value!");
        break;
    }
}

void DrawNodesAndPins(
    const ImNodesEditorContext& editor,
    const ImOptionalIndex       maybe_hovered_node_idx,
    const ImOptionalIndex       maybe_hovered_pin_idx)
{
    assert(GImNodes->Nodes.size() == GImNodes->NodeIdxToPinIndices.size());

    for (int node_idx = 0; node_idx < GImNodes->Nodes.size(); ++node_idx)
    {
        DrawListActivateNodeBackground(node_idx);

        // Submit the node rectangle draw commands

        const ImNodeDrawData& node = GImNodes->Nodes[node_idx];

        ImU32 node_background_color = node.ColorStyle.Background;
        ImU32 titlebar_background_color = node.ColorStyle.Titlebar;

        if (editor.SelectedNodeIds.contains(node.Id))
        {
            node_background_color = node.ColorStyle.BackgroundSelected;
            titlebar_background_color = node.ColorStyle.TitlebarSelected;
        }
        else if (maybe_hovered_node_idx == node_idx)
        {
            node_background_color = node.ColorStyle.BackgroundHovered;
            titlebar_background_color = node.ColorStyle.TitlebarHovered;
        }

        GImNodes->CanvasDrawList->AddRectFilled(
            node.BaseRectangle.Min,
            node.BaseRectangle.Max,
            node_background_color,
            node.LayoutStyle.CornerRounding);

        if (node.TitleRectangle.GetHeight() > 0.f)
        {
            ImRect titlebar_rect = node.TitleRectangle;
            titlebar_rect.Expand(node.LayoutStyle.Padding);
            titlebar_rect.Max.x = node.BaseRectangle.Max.x;

#if IMGUI_VERSION_NUM < 18200
            GImNodes->CanvasDrawList->AddRectFilled(
                titlebar_rect.Min,
                titlebar_rect.Max,
                titlebar_background_color,
                node.LayoutStyle.CornerRounding,
                ImDrawCornerFlags_Top);
#else
            GImNodes->CanvasDrawList->AddRectFilled(
                titlebar_rect.Min,
                titlebar_rect.Max,
                titlebar_background_color,
                node.LayoutStyle.CornerRounding,
                ImDrawFlags_RoundCornersTop);
#endif
        }

        // Submit the pin draw commands

        for (int i = 0; i < GImNodes->NodeIdxToPinIndices[node_idx].size(); ++i)
        {
            const int        pin_idx = GImNodes->NodeIdxToPinIndices[node_idx][i];
            const ImPinData& pin = GImNodes->Pins[pin_idx];

            ImU32 pin_color = pin.ColorStyle.Background;

            if (maybe_hovered_pin_idx == pin_idx)
            {
                pin_color = pin.ColorStyle.Hovered;
            }

            DrawPinShape(pin.ScreenSpacePosition, pin, pin_color);
        }
    }
}

void CalcLinkGeometries(const ImVector<ImPinData>& pins, ImLinks& links)
{
    assert(links.CubicBeziers.empty());

    const ImVector<ImLinkData>& link_data = links.Data;
    ImVector<ImCubicBezier>&    cubic_beziers = links.CubicBeziers;

    for (int idx = 0; idx < link_data.size(); ++idx)
    {
        const ImLinkData& link = link_data[idx];

        assert(GImNodes->PinIdToPinIdx.find(link.StartPinId) != GImNodes->PinIdToPinIdx.end());
        assert(GImNodes->PinIdToPinIdx.find(link.EndPinId) != GImNodes->PinIdToPinIdx.end());

        const int        start_pin_idx = GImNodes->PinIdToPinIdx[link.StartPinId];
        const int        end_pin_idx = GImNodes->PinIdToPinIdx[link.EndPinId];
        const ImPinData& start_pin = pins[start_pin_idx];
        const ImPinData& end_pin = pins[end_pin_idx];

        cubic_beziers.push_back(CalcCubicBezier(
            start_pin.ScreenSpacePosition,
            end_pin.ScreenSpacePosition,
            start_pin.Type,
            GImNodes->Style.LinkLineSegmentsPerLength));
    }
}

void DrawLinks(const ImNodesEditorContext& editor, const ImLinks& links)
{
    assert(links.Data.size() == links.CubicBeziers.size());

    for (int link_idx = 0; link_idx < links.size(); ++link_idx)
    {
        const ImLinkData&    data = links.Data[link_idx];
        const ImCubicBezier& cb = links.CubicBeziers[link_idx];

        const bool link_hovered = GImNodes->HoveredLinkIdx == link_idx;

        // TODO: DeletedLinkIdx
        // Do we really need to skip rendering links if the user hasn't deleted the link yet?

        ImU32 link_color = data.BaseColor;
        if (link_hovered)
        {
            link_color = data.HoveredColor;
        }
        else if (editor.SelectedLinkIds.contains(data.LinkId))
        {
            link_color = data.SelectedColor;
        }

#if IMGUI_VERSION_NUM < 18000
        GImNodes->CanvasDrawList->AddBezierCurve(
#else
        GImNodes->CanvasDrawList->AddBezierCubic(
#endif
            cb.P0, cb.P1, cb.P2, cb.P3, link_color, GImNodes->Style.LinkThickness, cb.NumSegments);
    }
}

void BeginPinAttribute(
    const int                  id,
    const ImNodesAttributeType type,
    const ImNodesPinShape      shape,
    const int                  node_idx)
{
    // Make sure to call BeginNode() before calling
    // BeginAttribute()
    assert(GImNodes->CurrentScope == ImNodesScope_Node);
    GImNodes->CurrentScope = ImNodesScope_Attribute;

    ImGui::BeginGroup();
    ImGui::PushID(id);

    // TODO: is this actually used for anything?
    GImNodes->CurrentAttributeId = id;

    {
        const int pin_idx = GImNodes->Pins.size();
        GImNodes->PinIdToPinIdx.insert(std::make_pair(id, pin_idx));
        GImNodes->NodeIdxToPinIndices.back().push_back(pin_idx);
    }

    ImPinData pin(id);
    pin.ParentNodeIdx = node_idx;
    pin.Type = type;
    pin.Shape = shape;
    pin.Flags = GImNodes->CurrentAttributeFlags;
    pin.ColorStyle.Background = GImNodes->Style.Colors[ImNodesCol_Pin];
    pin.ColorStyle.Hovered = GImNodes->Style.Colors[ImNodesCol_PinHovered];
    GImNodes->Pins.push_back(pin);
}

void EndPinAttribute()
{
    assert(GImNodes->CurrentScope == ImNodesScope_Attribute);
    GImNodes->CurrentScope = ImNodesScope_Node;

    ImGui::PopID();
    ImGui::EndGroup();

    if (ImGui::IsItemActive())
    {
        GImNodes->ActiveAttribute = true;
        GImNodes->ActiveAttributeId = GImNodes->CurrentAttributeId;
    }

    GImNodes->PinAttributeRectangles.push_back(
        ImRect(ImGui::GetItemRectMin(), ImGui::GetItemRectMax()));
}

void Initialize(ImNodesContext* context)
{
    context->CanvasOriginScreenSpace = ImVec2(0.0f, 0.0f);
    context->CanvasRectScreenSpace = ImRect(ImVec2(0.f, 0.f), ImVec2(0.f, 0.f));
    context->CurrentScope = ImNodesScope_None;

    context->CurrentNodeIdx = INT_MAX;

    context->DefaultEditorCtx = EditorContextCreate();
    EditorContextSet(GImNodes->DefaultEditorCtx);

    context->CurrentAttributeFlags = ImNodesAttributeFlags_None;
    context->AttributeFlagStack.push_back(GImNodes->CurrentAttributeFlags);

    StyleColorsDark();
}

void Shutdown(ImNodesContext* ctx) { EditorContextFree(ctx->DefaultEditorCtx); }

// [SECTION] minimap

static inline bool IsMiniMapActive()
{
    ImNodesEditorContext& editor = EditorContextGet();
    return editor.MiniMapEnabled && editor.MiniMapSizeFraction > 0.0f;
}

static inline bool IsMiniMapHovered()
{
    ImNodesEditorContext& editor = EditorContextGet();
    return IsMiniMapActive() &&
           ImGui::IsMouseHoveringRect(
               editor.MiniMapRectScreenSpace.Min, editor.MiniMapRectScreenSpace.Max);
}

static inline void CalcMiniMapLayout()
{
    ImNodesEditorContext& editor = EditorContextGet();
    const ImVec2          offset = GImNodes->Style.MiniMapOffset;
    const ImVec2          border = GImNodes->Style.MiniMapPadding;
    const ImRect          editor_rect = GImNodes->CanvasRectScreenSpace;

    // Compute the size of the mini-map area
    ImVec2 mini_map_size;
    float  mini_map_scaling;
    {
        const ImVec2 max_size =
            ImFloor(editor_rect.GetSize() * editor.MiniMapSizeFraction - border * 2.0f);
        const float  max_size_aspect_ratio = max_size.x / max_size.y;
        const ImVec2 grid_content_size = editor.GridContentBounds.IsInverted()
                                             ? max_size
                                             : ImFloor(editor.GridContentBounds.GetSize());
        const float  grid_content_aspect_ratio = grid_content_size.x / grid_content_size.y;
        mini_map_size = ImFloor(
            grid_content_aspect_ratio > max_size_aspect_ratio
                ? ImVec2(max_size.x, max_size.x / grid_content_aspect_ratio)
                : ImVec2(max_size.y * grid_content_aspect_ratio, max_size.y));
        mini_map_scaling = mini_map_size.x / grid_content_size.x;
    }

    // Compute location of the mini-map
    ImVec2 mini_map_pos;
    {
        ImVec2 align;

        switch (editor.MiniMapLocation)
        {
        case ImNodesMiniMapLocation_BottomRight:
            align.x = 1.0f;
            align.y = 1.0f;
            break;
        case ImNodesMiniMapLocation_BottomLeft:
            align.x = 0.0f;
            align.y = 1.0f;
            break;
        case ImNodesMiniMapLocation_TopRight:
            align.x = 1.0f;
            align.y = 0.0f;
            break;
        case ImNodesMiniMapLocation_TopLeft: // [[fallthrough]]
        default:
            align.x = 0.0f;
            align.y = 0.0f;
            break;
        }

        const ImVec2 top_left_pos = editor_rect.Min + offset + border;
        const ImVec2 bottom_right_pos = editor_rect.Max - offset - border - mini_map_size;
        mini_map_pos = ImFloor(ImLerp(top_left_pos, bottom_right_pos, align));
    }

    editor.MiniMapRectScreenSpace =
        ImRect(mini_map_pos - border, mini_map_pos + mini_map_size + border);
    editor.MiniMapContentScreenSpace = ImRect(mini_map_pos, mini_map_pos + mini_map_size);
    editor.MiniMapScaling = mini_map_scaling;
}

static void MiniMapDrawNodes(const ImNodesEditorContext& editor)
{
    for (int node_idx = 0; node_idx < GImNodes->Nodes.size(); ++node_idx)
    {
        const ImNodeDrawData& node = GImNodes->Nodes[node_idx];

        const ImRect node_rect = ScreenSpaceToMiniMapSpace(editor, node.BaseRectangle);

        ImU32 mini_map_node_background;

        if (editor.ClickInteraction.Type == ImNodesClickInteractionType_None &&
            ImGui::IsMouseHoveringRect(node_rect.Min, node_rect.Max))
        {
            mini_map_node_background =
                GImNodes->Style.Colors[ImNodesCol_MiniMapNodeBackgroundHovered];

            // Run user callback when hovering a mini-map node
            if (editor.MiniMapNodeHoveringCallback)
            {
                editor.MiniMapNodeHoveringCallback(
                    node.Id, editor.MiniMapNodeHoveringCallbackUserData);
            }
        }
        else if (editor.SelectedNodeIds.contains(node.Id))
        {
            mini_map_node_background =
                GImNodes->Style.Colors[ImNodesCol_MiniMapNodeBackgroundSelected];
        }
        else
        {
            mini_map_node_background = GImNodes->Style.Colors[ImNodesCol_MiniMapNodeBackground];
        }

        // Round to near whole pixel value for corner-rounding to prevent visual glitches
        const float mini_map_node_rounding =
            floorf(node.LayoutStyle.CornerRounding * editor.MiniMapScaling);

        const ImU32 mini_map_node_outline = GImNodes->Style.Colors[ImNodesCol_MiniMapNodeOutline];

        GImNodes->CanvasDrawList->AddRectFilled(
            node_rect.Min, node_rect.Max, mini_map_node_background, mini_map_node_rounding);

        GImNodes->CanvasDrawList->AddRect(
            node_rect.Min, node_rect.Max, mini_map_node_outline, mini_map_node_rounding);
    }
}

static void MiniMapDrawLinks(const ImNodesEditorContext& editor, const ImLinks& links)
{
    assert(links.Data.size() == links.CubicBeziers.size());

    for (int idx = 0; idx < links.size(); ++idx)
    {
        const int            link_id = links.Data[idx].LinkId;
        const ImCubicBezier& cb = links.CubicBeziers[idx];

        // TODO: handle DeletedLinkIdx?

        const ImU32 link_color =
            GImNodes->Style.Colors
                [editor.SelectedLinkIds.contains(link_id) ? ImNodesCol_MiniMapLinkSelected
                                                          : ImNodesCol_MiniMapLink];

#if IMGUI_VERSION_NUM < 18000
        GImNodes->CanvasDrawList->AddBezierCurve(
#else
        GImNodes->CanvasDrawList->AddBezierCubic(
#endif
            ScreenSpaceToMiniMapSpace(editor, cb.P0),
            ScreenSpaceToMiniMapSpace(editor, cb.P1),
            ScreenSpaceToMiniMapSpace(editor, cb.P2),
            ScreenSpaceToMiniMapSpace(editor, cb.P3),
            link_color,
            GImNodes->Style.LinkThickness * editor.MiniMapScaling,
            cb.NumSegments);
    }
}

static void MiniMapUpdate()
{
    ImNodesEditorContext& editor = EditorContextGet();

    ImU32 mini_map_background;

    if (IsMiniMapHovered())
    {
        mini_map_background = GImNodes->Style.Colors[ImNodesCol_MiniMapBackgroundHovered];
    }
    else
    {
        mini_map_background = GImNodes->Style.Colors[ImNodesCol_MiniMapBackground];
    }

    // Create a child window bellow mini-map, so it blocks all mouse interaction on canvas.
    int flags = ImGuiWindowFlags_NoBackground;
    ImGui::SetCursorScreenPos(editor.MiniMapRectScreenSpace.Min);
    ImGui::BeginChild("minimap", editor.MiniMapRectScreenSpace.GetSize(), false, flags);

    const ImRect& mini_map_rect = editor.MiniMapRectScreenSpace;

    // Draw minimap background and border
    GImNodes->CanvasDrawList->AddRectFilled(
        mini_map_rect.Min, mini_map_rect.Max, mini_map_background);

    GImNodes->CanvasDrawList->AddRect(
        mini_map_rect.Min, mini_map_rect.Max, GImNodes->Style.Colors[ImNodesCol_MiniMapOutline]);

    // Clip draw list items to mini-map rect (after drawing background/outline)
    GImNodes->CanvasDrawList->PushClipRect(
        mini_map_rect.Min, mini_map_rect.Max, true /* intersect with editor clip-rect */);

    // Draw links first so they appear under nodes, and we can use the same draw channel

    MiniMapDrawLinks(editor, GImNodes->Links);

    MiniMapDrawNodes(editor);

    // Draw editor canvas rect inside mini-map
    {
        const ImU32  canvas_color = GImNodes->Style.Colors[ImNodesCol_MiniMapCanvas];
        const ImU32  outline_color = GImNodes->Style.Colors[ImNodesCol_MiniMapCanvasOutline];
        const ImRect rect = ScreenSpaceToMiniMapSpace(editor, GImNodes->CanvasRectScreenSpace);

        GImNodes->CanvasDrawList->AddRectFilled(rect.Min, rect.Max, canvas_color);
        GImNodes->CanvasDrawList->AddRect(rect.Min, rect.Max, outline_color);
    }

    // Have to pop mini-map clip rect
    GImNodes->CanvasDrawList->PopClipRect();

    bool mini_map_is_hovered = ImGui::IsWindowHovered();

    ImGui::EndChild();

    bool center_on_click = mini_map_is_hovered && ImGui::IsMouseDown(ImGuiMouseButton_Left) &&
                           editor.ClickInteraction.Type == ImNodesClickInteractionType_None &&
                           !GImNodes->Nodes.empty();
    if (center_on_click)
    {
        ImVec2 target = MiniMapSpaceToGridSpace(editor, ImGui::GetMousePos());
        ImVec2 center = GImNodes->CanvasRectScreenSpace.GetSize() * 0.5f;
        editor.Panning = ImFloor(center - target);
    }

    // Reset callback info after use
    editor.MiniMapNodeHoveringCallback = NULL;
    editor.MiniMapNodeHoveringCallbackUserData = NULL;
}

// [SECTION] object helpers

const ImNodeDrawData& FindNode(const ImVector<ImNodeDrawData>& nodes, const int node_id)
{
    const ImNodeDrawData*       data = nodes.begin();
    const ImNodeDrawData* const data_end = nodes.end();
    while (data < data_end)
    {
        if (data->Id == node_id)
        {
            break;
        }
        else
        {
            ++data;
        }
    }

    // Post-condition: a node with the given node id has to exist.
    assert(data != data_end);

    return *data;
}

ImNodeDrawData& FindNode(ImVector<ImNodeDrawData>& nodes, const int node_id)
{
    return const_cast<ImNodeDrawData&>(
        FindNode(const_cast<const ImVector<ImNodeDrawData>&>(nodes), node_id));
}

} // namespace
} // namespace IMNODES_NAMESPACE

// [SECTION] API implementation

ImNodesIO::EmulateThreeButtonMouse::EmulateThreeButtonMouse() : Modifier(NULL) {}

ImNodesIO::LinkDetachWithModifierClick::LinkDetachWithModifierClick() : Modifier(NULL) {}

ImNodesIO::ImNodesIO()
    : EmulateThreeButtonMouse(), LinkDetachWithModifierClick(),
      AltMouseButton(ImGuiMouseButton_Middle), AutoPanningSpeed(1000.0f)
{
}

ImNodesStyle::ImNodesStyle()
    : GridSpacing(32.f), NodeCornerRounding(4.f), NodePadding(8.f, 8.f), NodeBorderThickness(1.f),
      LinkThickness(3.f), LinkLineSegmentsPerLength(0.1f), LinkHoverDistance(10.f),
      PinCircleRadius(4.f), PinQuadSideLength(7.f), PinTriangleSideLength(9.5),
      PinLineThickness(1.f), PinHoverRadius(10.f), PinOffset(0.f), MiniMapPadding(8.0f, 8.0f),
      MiniMapOffset(4.0f, 4.0f), Flags(ImNodesStyleFlags_NodeOutline | ImNodesStyleFlags_GridLines),
      Colors()
{
}

namespace IMNODES_NAMESPACE
{
ImNodesContext* CreateContext()
{
    ImNodesContext* ctx = IM_NEW(ImNodesContext)();
    if (GImNodes == NULL)
        SetCurrentContext(ctx);
    Initialize(ctx);
    return ctx;
}

void DestroyContext(ImNodesContext* ctx)
{
    if (ctx == NULL)
        ctx = GImNodes;
    Shutdown(ctx);
    if (GImNodes == ctx)
        SetCurrentContext(NULL);
    IM_DELETE(ctx);
}

ImNodesContext* GetCurrentContext() { return GImNodes; }

void SetCurrentContext(ImNodesContext* ctx) { GImNodes = ctx; }

ImNodesEditorContext* EditorContextCreate()
{
    void* mem = ImGui::MemAlloc(sizeof(ImNodesEditorContext));
    new (mem) ImNodesEditorContext();
    return (ImNodesEditorContext*)mem;
}

void EditorContextFree(ImNodesEditorContext* ctx)
{
    ctx->~ImNodesEditorContext();
    ImGui::MemFree(ctx);
}

void EditorContextSet(ImNodesEditorContext* ctx) { GImNodes->EditorCtx = ctx; }

ImVec2 EditorContextGetPanning()
{
    const ImNodesEditorContext& editor = EditorContextGet();
    return editor.Panning;
}

void EditorContextResetPanning(const ImVec2& pos)
{
    ImNodesEditorContext& editor = EditorContextGet();
    editor.Panning = pos;
}

void EditorContextMoveToNode(const int node_id)
{
    const ImNodeDrawData& node = FindNode(GImNodes->Nodes, node_id);
    ImNodesEditorContext& editor = EditorContextGet();
    editor.Panning += CalculatePanningOffsetToNode(
        GImNodes->CanvasRectScreenSpace.GetCenter(), node.BaseRectangle.GetCenter());
}

void SetImGuiContext(ImGuiContext* ctx) { ImGui::SetCurrentContext(ctx); }

ImNodesIO& GetIO() { return GImNodes->Io; }

ImNodesStyle& GetStyle() { return GImNodes->Style; }

void StyleColorsDark()
{
    GImNodes->Style.Colors[ImNodesCol_NodeBackground] = IM_COL32(50, 50, 50, 255);
    GImNodes->Style.Colors[ImNodesCol_NodeBackgroundHovered] = IM_COL32(75, 75, 75, 255);
    GImNodes->Style.Colors[ImNodesCol_NodeBackgroundSelected] = IM_COL32(75, 75, 75, 255);
    GImNodes->Style.Colors[ImNodesCol_NodeOutline] = IM_COL32(100, 100, 100, 255);
    // title bar colors match ImGui's titlebg colors
    GImNodes->Style.Colors[ImNodesCol_TitleBar] = IM_COL32(41, 74, 122, 255);
    GImNodes->Style.Colors[ImNodesCol_TitleBarHovered] = IM_COL32(66, 150, 250, 255);
    GImNodes->Style.Colors[ImNodesCol_TitleBarSelected] = IM_COL32(66, 150, 250, 255);
    // link colors match ImGui's slider grab colors
    GImNodes->Style.Colors[ImNodesCol_Link] = IM_COL32(61, 133, 224, 200);
    GImNodes->Style.Colors[ImNodesCol_LinkHovered] = IM_COL32(66, 150, 250, 255);
    GImNodes->Style.Colors[ImNodesCol_LinkSelected] = IM_COL32(66, 150, 250, 255);
    // pin colors match ImGui's button colors
    GImNodes->Style.Colors[ImNodesCol_Pin] = IM_COL32(53, 150, 250, 180);
    GImNodes->Style.Colors[ImNodesCol_PinHovered] = IM_COL32(53, 150, 250, 255);

    GImNodes->Style.Colors[ImNodesCol_BoxSelector] = IM_COL32(61, 133, 224, 30);
    GImNodes->Style.Colors[ImNodesCol_BoxSelectorOutline] = IM_COL32(61, 133, 224, 150);

    GImNodes->Style.Colors[ImNodesCol_GridBackground] = IM_COL32(40, 40, 50, 200);
    GImNodes->Style.Colors[ImNodesCol_GridLine] = IM_COL32(200, 200, 200, 40);

    // minimap colors
    GImNodes->Style.Colors[ImNodesCol_MiniMapBackground] = IM_COL32(25, 25, 25, 150);
    GImNodes->Style.Colors[ImNodesCol_MiniMapBackgroundHovered] = IM_COL32(25, 25, 25, 200);
    GImNodes->Style.Colors[ImNodesCol_MiniMapOutline] = IM_COL32(150, 150, 150, 100);
    GImNodes->Style.Colors[ImNodesCol_MiniMapOutlineHovered] = IM_COL32(150, 150, 150, 200);
    GImNodes->Style.Colors[ImNodesCol_MiniMapNodeBackground] = IM_COL32(200, 200, 200, 100);
    GImNodes->Style.Colors[ImNodesCol_MiniMapNodeBackgroundHovered] = IM_COL32(200, 200, 200, 255);
    GImNodes->Style.Colors[ImNodesCol_MiniMapNodeBackgroundSelected] =
        GImNodes->Style.Colors[ImNodesCol_MiniMapNodeBackgroundHovered];
    GImNodes->Style.Colors[ImNodesCol_MiniMapNodeOutline] = IM_COL32(200, 200, 200, 100);
    GImNodes->Style.Colors[ImNodesCol_MiniMapLink] = GImNodes->Style.Colors[ImNodesCol_Link];
    GImNodes->Style.Colors[ImNodesCol_MiniMapLinkSelected] =
        GImNodes->Style.Colors[ImNodesCol_LinkSelected];
    GImNodes->Style.Colors[ImNodesCol_MiniMapCanvas] = IM_COL32(200, 200, 200, 25);
    GImNodes->Style.Colors[ImNodesCol_MiniMapCanvasOutline] = IM_COL32(200, 200, 200, 200);
}

void StyleColorsClassic()
{
    GImNodes->Style.Colors[ImNodesCol_NodeBackground] = IM_COL32(50, 50, 50, 255);
    GImNodes->Style.Colors[ImNodesCol_NodeBackgroundHovered] = IM_COL32(75, 75, 75, 255);
    GImNodes->Style.Colors[ImNodesCol_NodeBackgroundSelected] = IM_COL32(75, 75, 75, 255);
    GImNodes->Style.Colors[ImNodesCol_NodeOutline] = IM_COL32(100, 100, 100, 255);
    GImNodes->Style.Colors[ImNodesCol_TitleBar] = IM_COL32(69, 69, 138, 255);
    GImNodes->Style.Colors[ImNodesCol_TitleBarHovered] = IM_COL32(82, 82, 161, 255);
    GImNodes->Style.Colors[ImNodesCol_TitleBarSelected] = IM_COL32(82, 82, 161, 255);
    GImNodes->Style.Colors[ImNodesCol_Link] = IM_COL32(255, 255, 255, 100);
    GImNodes->Style.Colors[ImNodesCol_LinkHovered] = IM_COL32(105, 99, 204, 153);
    GImNodes->Style.Colors[ImNodesCol_LinkSelected] = IM_COL32(105, 99, 204, 153);
    GImNodes->Style.Colors[ImNodesCol_Pin] = IM_COL32(89, 102, 156, 170);
    GImNodes->Style.Colors[ImNodesCol_PinHovered] = IM_COL32(102, 122, 179, 200);
    GImNodes->Style.Colors[ImNodesCol_BoxSelector] = IM_COL32(82, 82, 161, 100);
    GImNodes->Style.Colors[ImNodesCol_BoxSelectorOutline] = IM_COL32(82, 82, 161, 255);
    GImNodes->Style.Colors[ImNodesCol_GridBackground] = IM_COL32(40, 40, 50, 200);
    GImNodes->Style.Colors[ImNodesCol_GridLine] = IM_COL32(200, 200, 200, 40);

    // minimap colors
    GImNodes->Style.Colors[ImNodesCol_MiniMapBackground] = IM_COL32(25, 25, 25, 100);
    GImNodes->Style.Colors[ImNodesCol_MiniMapBackgroundHovered] = IM_COL32(25, 25, 25, 200);
    GImNodes->Style.Colors[ImNodesCol_MiniMapOutline] = IM_COL32(150, 150, 150, 100);
    GImNodes->Style.Colors[ImNodesCol_MiniMapOutlineHovered] = IM_COL32(150, 150, 150, 200);
    GImNodes->Style.Colors[ImNodesCol_MiniMapNodeBackground] = IM_COL32(200, 200, 200, 100);
    GImNodes->Style.Colors[ImNodesCol_MiniMapNodeBackgroundSelected] =
        GImNodes->Style.Colors[ImNodesCol_MiniMapNodeBackgroundHovered];
    GImNodes->Style.Colors[ImNodesCol_MiniMapNodeBackgroundSelected] = IM_COL32(200, 200, 240, 255);
    GImNodes->Style.Colors[ImNodesCol_MiniMapNodeOutline] = IM_COL32(200, 200, 200, 100);
    GImNodes->Style.Colors[ImNodesCol_MiniMapLink] = GImNodes->Style.Colors[ImNodesCol_Link];
    GImNodes->Style.Colors[ImNodesCol_MiniMapLinkSelected] =
        GImNodes->Style.Colors[ImNodesCol_LinkSelected];
    GImNodes->Style.Colors[ImNodesCol_MiniMapCanvas] = IM_COL32(200, 200, 200, 25);
    GImNodes->Style.Colors[ImNodesCol_MiniMapCanvasOutline] = IM_COL32(200, 200, 200, 200);
}

void StyleColorsLight()
{
    GImNodes->Style.Colors[ImNodesCol_NodeBackground] = IM_COL32(240, 240, 240, 255);
    GImNodes->Style.Colors[ImNodesCol_NodeBackgroundHovered] = IM_COL32(240, 240, 240, 255);
    GImNodes->Style.Colors[ImNodesCol_NodeBackgroundSelected] = IM_COL32(240, 240, 240, 255);
    GImNodes->Style.Colors[ImNodesCol_NodeOutline] = IM_COL32(100, 100, 100, 255);
    GImNodes->Style.Colors[ImNodesCol_TitleBar] = IM_COL32(248, 248, 248, 255);
    GImNodes->Style.Colors[ImNodesCol_TitleBarHovered] = IM_COL32(209, 209, 209, 255);
    GImNodes->Style.Colors[ImNodesCol_TitleBarSelected] = IM_COL32(209, 209, 209, 255);
    // original imgui values: 66, 150, 250
    GImNodes->Style.Colors[ImNodesCol_Link] = IM_COL32(66, 150, 250, 100);
    // original imgui values: 117, 138, 204
    GImNodes->Style.Colors[ImNodesCol_LinkHovered] = IM_COL32(66, 150, 250, 242);
    GImNodes->Style.Colors[ImNodesCol_LinkSelected] = IM_COL32(66, 150, 250, 242);
    // original imgui values: 66, 150, 250
    GImNodes->Style.Colors[ImNodesCol_Pin] = IM_COL32(66, 150, 250, 160);
    GImNodes->Style.Colors[ImNodesCol_PinHovered] = IM_COL32(66, 150, 250, 255);
    GImNodes->Style.Colors[ImNodesCol_BoxSelector] = IM_COL32(90, 170, 250, 30);
    GImNodes->Style.Colors[ImNodesCol_BoxSelectorOutline] = IM_COL32(90, 170, 250, 150);
    GImNodes->Style.Colors[ImNodesCol_GridBackground] = IM_COL32(225, 225, 225, 255);
    GImNodes->Style.Colors[ImNodesCol_GridLine] = IM_COL32(180, 180, 180, 100);

    // minimap colors
    GImNodes->Style.Colors[ImNodesCol_MiniMapBackground] = IM_COL32(25, 25, 25, 100);
    GImNodes->Style.Colors[ImNodesCol_MiniMapBackgroundHovered] = IM_COL32(25, 25, 25, 200);
    GImNodes->Style.Colors[ImNodesCol_MiniMapOutline] = IM_COL32(150, 150, 150, 100);
    GImNodes->Style.Colors[ImNodesCol_MiniMapOutlineHovered] = IM_COL32(150, 150, 150, 200);
    GImNodes->Style.Colors[ImNodesCol_MiniMapNodeBackground] = IM_COL32(200, 200, 200, 100);
    GImNodes->Style.Colors[ImNodesCol_MiniMapNodeBackgroundSelected] =
        GImNodes->Style.Colors[ImNodesCol_MiniMapNodeBackgroundHovered];
    GImNodes->Style.Colors[ImNodesCol_MiniMapNodeBackgroundSelected] = IM_COL32(200, 200, 240, 255);
    GImNodes->Style.Colors[ImNodesCol_MiniMapNodeOutline] = IM_COL32(200, 200, 200, 100);
    GImNodes->Style.Colors[ImNodesCol_MiniMapLink] = GImNodes->Style.Colors[ImNodesCol_Link];
    GImNodes->Style.Colors[ImNodesCol_MiniMapLinkSelected] =
        GImNodes->Style.Colors[ImNodesCol_LinkSelected];
    GImNodes->Style.Colors[ImNodesCol_MiniMapCanvas] = IM_COL32(200, 200, 200, 25);
    GImNodes->Style.Colors[ImNodesCol_MiniMapCanvasOutline] = IM_COL32(200, 200, 200, 200);
}

void BeginNodeEditor()
{
    assert(GImNodes->CurrentScope == ImNodesScope_None);
    GImNodes->CurrentScope = ImNodesScope_Editor;

    // Reset state from previous pass

    ImNodesEditorContext& editor = EditorContextGet();

    editor.AutoPanningDelta = ImVec2(0, 0);
    editor.GridContentBounds = ImRect(FLT_MAX, FLT_MAX, FLT_MIN, FLT_MIN);
    editor.MiniMapEnabled = false;

    GImNodes->Nodes.resize(0);
    for (int i = 0; i < GImNodes->NodeIdxToPinIndices.size(); ++i)
    {
        ImVector<int>& pin_indices = GImNodes->NodeIdxToPinIndices[i];
        pin_indices.resize(0);
        pin_indices.~ImVector();
    }
    GImNodes->NodeIdxToPinIndices.resize(0);

    GImNodes->Pins.resize(0);
    GImNodes->PinAttributeRectangles.resize(0);
    GImNodes->PinIdToPinIdx.clear();

    GImNodes->Links.reset();

    GImNodes->NodeOverlappingCursor.Reset();

    GImNodes->HoveredNodeIdx.Reset();
    GImNodes->HoveredLinkIdx.Reset();
    GImNodes->HoveredPinIdx.Reset();
    GImNodes->DeletedLinkIdx.Reset();
    GImNodes->SnapLinkIdx.Reset();

    GImNodes->UIEvent.Reset();

    GImNodes->MousePos = ImGui::GetIO().MousePos;
    GImNodes->LeftMouseClicked = ImGui::IsMouseClicked(0);
    GImNodes->LeftMouseReleased = ImGui::IsMouseReleased(0);
    GImNodes->AltMouseClicked =
        (GImNodes->Io.EmulateThreeButtonMouse.Modifier != NULL &&
         *GImNodes->Io.EmulateThreeButtonMouse.Modifier && GImNodes->LeftMouseClicked) ||
        ImGui::IsMouseClicked(GImNodes->Io.AltMouseButton);
    GImNodes->LeftMouseDragging = ImGui::IsMouseDragging(0, 0.0f);
    GImNodes->AltMouseDragging =
        (GImNodes->Io.EmulateThreeButtonMouse.Modifier != NULL && GImNodes->LeftMouseDragging &&
         (*GImNodes->Io.EmulateThreeButtonMouse.Modifier)) ||
        ImGui::IsMouseDragging(GImNodes->Io.AltMouseButton, 0.0f);
    GImNodes->AltMouseScrollDelta = ImGui::GetIO().MouseWheel;

    GImNodes->ActiveAttribute = false;

    ImGui::BeginGroup();
    {
        ImGui::PushStyleVar(ImGuiStyleVar_FramePadding, ImVec2(1.f, 1.f));
        ImGui::PushStyleVar(ImGuiStyleVar_WindowPadding, ImVec2(0.f, 0.f));
        ImGui::PushStyleColor(ImGuiCol_ChildBg, GImNodes->Style.Colors[ImNodesCol_GridBackground]);
        ImGui::BeginChild(
            "scrolling_region",
            ImVec2(0.f, 0.f),
            true,
            ImGuiWindowFlags_NoScrollbar | ImGuiWindowFlags_NoMove |
                ImGuiWindowFlags_NoScrollWithMouse);
        GImNodes->CanvasOriginScreenSpace = ImGui::GetCursorScreenPos();

        // NOTE: we have to fetch the canvas draw list *after* we call
        // BeginChild(), otherwise the ImGui UI elements are going to be
        // rendered into the parent window draw list.
        DrawListSet(ImGui::GetWindowDrawList());

        {
            const ImVec2 canvas_size = ImGui::GetWindowSize();
            GImNodes->CanvasRectScreenSpace = ImRect(
                CanvasSpaceToScreenSpace(ImVec2(0.f, 0.f)), CanvasSpaceToScreenSpace(canvas_size));

            if (GImNodes->Style.Flags & ImNodesStyleFlags_GridLines)
            {
                DrawGrid(editor, canvas_size);
            }
        }
    }
}

void EndNodeEditor()
{
    assert(GImNodes->CurrentScope == ImNodesScope_Editor);
    GImNodes->CurrentScope = ImNodesScope_None;

    CalcLinkGeometries(GImNodes->Pins, GImNodes->Links);

    ImNodesEditorContext& editor = EditorContextGet();

    bool no_grid_content = editor.GridContentBounds.IsInverted();
    if (no_grid_content)
    {
        editor.GridContentBounds = ScreenSpaceToGridSpace(editor, GImNodes->CanvasRectScreenSpace);
    }

    // Detect ImGui interaction first, because it blocks interaction with the rest of the UI

    if (GImNodes->LeftMouseClicked && ImGui::IsAnyItemActive())
    {
        editor.ClickInteraction.Type = ImNodesClickInteractionType_ImGuiItem;
    }

    // Detect which UI element is being hovered over. Detection is done in a hierarchical fashion,
    // because a UI element being hovered excludes any other as being hovered over.

    // Don't do hovering detection for nodes/links/pins when interacting with the mini-map, since
    // its an *overlay* with its own interaction behavior and must have precedence during mouse
    // interaction.

    if ((editor.ClickInteraction.Type == ImNodesClickInteractionType_None ||
         (editor.ClickInteraction.Type == ImNodesClickInteractionType_UnconnectedLink ||
          editor.ClickInteraction.Type == ImNodesClickInteractionType_SnappedLink)) &&
        MouseInCanvas() && !IsMiniMapHovered())
    {
        GImNodes->HoveredPinIdx = ResolveHoveredPin(GImNodes->Pins);

        if (!GImNodes->HoveredPinIdx.HasValue())
        {
            // Resolve which node is actually on top and being hovered using the depth stack.
            GImNodes->HoveredNodeIdx = ResolveHoveredNode();
        }

        // We don't check for hovered pins here, because if we want to detach a link by clicking and
        // dragging, we need to have both a link and pin hovered.
        if (!GImNodes->HoveredNodeIdx.HasValue())
        {
            GImNodes->HoveredLinkIdx = ResolveHoveredLink(GImNodes->Pins, GImNodes->Links);
        }
    }

    DrawNodesAndPins(editor, GImNodes->HoveredNodeIdx, GImNodes->HoveredPinIdx);

    // In order to render the links underneath the nodes, we want to first select the bottom draw
    // channel.
    GImNodes->CanvasDrawList->ChannelsSetCurrent(0);

    DrawLinks(editor, GImNodes->Links);

    // Render the click interaction UI elements (partial links, box selector) on top of everything
    // else.

    DrawListAppendClickInteractionChannel();
    DrawListActivateClickInteractionChannel();

    if (IsMiniMapActive())
    {
        CalcMiniMapLayout();
        MiniMapUpdate();
    }

    // Handle node graph interaction

    if (not IsMiniMapHovered())
    {
        if (GImNodes->LeftMouseClicked && GImNodes->HoveredLinkIdx.HasValue())
        {
            BeginLinkInteraction(editor, GImNodes->HoveredLinkIdx.Value(),
                GImNodes->HoveredPinIdx);
        }

        else if (GImNodes->LeftMouseClicked && GImNodes->HoveredPinIdx.HasValue())
        {
            BeginLinkCreation(editor, GImNodes->Pins[GImNodes->HoveredPinIdx.Value()].Id);
        }

        else if (GImNodes->LeftMouseClicked && GImNodes->HoveredNodeIdx.HasValue())
        {
            BeginNodeInteraction(editor, GImNodes->Nodes[GImNodes->HoveredNodeIdx.Value()].Id);
        }

        else if (
            GImNodes->LeftMouseClicked || GImNodes->LeftMouseReleased ||
            GImNodes->AltMouseClicked || GImNodes->AltMouseScrollDelta != 0.f)
        {
            BeginCanvasInteraction(editor);
        }

        bool should_auto_pan =
            editor.ClickInteraction.Type == ImNodesClickInteractionType_BoxSelection ||
            editor.ClickInteraction.Type == ImNodesClickInteractionType_UnconnectedLink ||
            editor.ClickInteraction.Type == ImNodesClickInteractionType_Node;
        if (should_auto_pan && !MouseInCanvas())
        {
            ImVec2 mouse = ImGui::GetMousePos();
            ImVec2 center = GImNodes->CanvasRectScreenSpace.GetCenter();
            ImVec2 direction = (center - mouse);
            direction = direction * ImInvLength(direction, 0.0);

            editor.AutoPanningDelta =
                direction * ImGui::GetIO().DeltaTime * GImNodes->Io.AutoPanningSpeed;
            editor.Panning += editor.AutoPanningDelta;
        }
    }
    ClickInteractionUpdate(editor);

    // Finally, merge the draw channels
    GImNodes->CanvasDrawList->ChannelsMerge();

    // pop style
    ImGui::EndChild();      // end scrolling region
    ImGui::PopStyleColor(); // pop child window background color
    ImGui::PopStyleVar();   // pop window padding
    ImGui::PopStyleVar();   // pop frame padding
    ImGui::EndGroup();
}

void MiniMap(
    const float                              minimap_size_fraction,
    const ImNodesMiniMapLocation             location,
    const ImNodesMiniMapNodeHoveringCallback node_hovering_callback,
    void*                                    node_hovering_callback_data)
{
    // Check that editor size fraction is sane; must be in the range (0, 1]
    assert(minimap_size_fraction > 0.f && minimap_size_fraction <= 1.f);

    // Remember to call before EndNodeEditor
    assert(GImNodes->CurrentScope == ImNodesScope_Editor);

    ImNodesEditorContext& editor = EditorContextGet();

    editor.MiniMapEnabled = true;
    editor.MiniMapSizeFraction = minimap_size_fraction;
    editor.MiniMapLocation = location;

    // Set node hovering callback information
    editor.MiniMapNodeHoveringCallback = node_hovering_callback;
    editor.MiniMapNodeHoveringCallbackUserData = node_hovering_callback_data;

    // Actual drawing/updating of the MiniMap is done in EndNodeEditor so that
    // mini map is draw over everything and all pin/link positions are updated
    // correctly relative to their respective nodes. Hence, we must store some of
    // of the state for the mini map in GImNodes for the actual drawing/updating
}

void BeginNode(const int node_id)
{
    // Remember to call BeginNodeEditor before calling BeginNode
    assert(GImNodes->CurrentScope == ImNodesScope_Editor);
    GImNodes->CurrentScope = ImNodesScope_Node;

    ImNodesEditorContext& editor = EditorContextGet();

    GImNodes->CurrentNodeIdx = GImNodes->Nodes.size();

    ImNodeDrawData node;
    node.Id = node_id;
    node.ColorStyle.Background = GImNodes->Style.Colors[ImNodesCol_NodeBackground];
    node.ColorStyle.BackgroundHovered = GImNodes->Style.Colors[ImNodesCol_NodeBackgroundHovered];
    node.ColorStyle.BackgroundSelected = GImNodes->Style.Colors[ImNodesCol_NodeBackgroundSelected];
    node.ColorStyle.Outline = GImNodes->Style.Colors[ImNodesCol_NodeOutline];
    node.ColorStyle.Titlebar = GImNodes->Style.Colors[ImNodesCol_TitleBar];
    node.ColorStyle.TitlebarHovered = GImNodes->Style.Colors[ImNodesCol_TitleBarHovered];
    node.ColorStyle.TitlebarSelected = GImNodes->Style.Colors[ImNodesCol_TitleBarSelected];
    node.LayoutStyle.CornerRounding = GImNodes->Style.NodeCornerRounding;
    node.LayoutStyle.Padding = GImNodes->Style.NodePadding;
    node.LayoutStyle.BorderThickness = GImNodes->Style.NodeBorderThickness;

    {
        std::map<int, ImVec2>::const_iterator id_node_pair =
            editor.GridSpaceNodeOrigins.find(node_id);
        if (id_node_pair != editor.GridSpaceNodeOrigins.end())
        {
            node.CanvasSpacePosition = GridSpaceToCanvasSpace(editor, id_node_pair->second);
        }
        else
        {
            const ImVec2 default_position = ImVec2(0.0f, 0.0f);
            const ImVec2 grid_space_position = CanvasSpaceToGridSpace(editor, default_position);
            editor.GridSpaceNodeOrigins.insert(std::make_pair(node_id, grid_space_position));
            node.CanvasSpacePosition = default_position;
        }
    }

    // Append the draw state
    {
        DrawListAppendNodeChannels();
        DrawListActivateNodeForeground(GImNodes->Nodes.size());
    }

    GImNodes->Nodes.push_back(node);

    // Start tracking which pins belong to this node.
    GImNodes->NodeIdxToPinIndices.push_back(ImVector<int>());

    // The cursor is offset so that the user's ImGui widgets satisfy the Padding setting that the
    // user has specified.
    //
    // IMPLEMENTATION NOTES:
    // - ImGui::SetCursorPos sets the cursor position, relative to the current widget -- in this
    // case the child object which was created in BeginNodeEditor().
    // - We could also use ImGui::SetCursorScreenSpacePos to set the cursor position in screen space
    // directly.
    ImGui::SetCursorPos(node.CanvasSpacePosition + node.LayoutStyle.Padding);

    ImGui::PushID(node.Id);
    ImGui::BeginGroup();
}

void EndNode()
{
    assert(GImNodes->CurrentScope == ImNodesScope_Node);
    GImNodes->CurrentScope = ImNodesScope_Editor;

    // The node's rectangle depends on the ImGui UI group size.
    ImGui::EndGroup();
    ImGui::PopID();

    ImNodeDrawData& node = GImNodes->Nodes.back();
    // Calculate the rectangle which fits tightly around the node's UI content group.
    node.BaseRectangle = ImRect(ImGui::GetItemRectMin(), ImGui::GetItemRectMax());
    node.BaseRectangle.Expand(node.LayoutStyle.Padding);

    ImNodesEditorContext& editor = EditorContextGet();

    const ImVec2 node_grid_space_pos = CanvasSpaceToGridSpace(editor, node.CanvasSpacePosition);
    editor.GridContentBounds.Add(node_grid_space_pos);
    editor.GridContentBounds.Add(node_grid_space_pos + node.BaseRectangle.GetSize());

    {
        const ImVector<int>&    pin_indices = GImNodes->NodeIdxToPinIndices.back();
        const ImVector<ImRect>& pin_attribute_rects = GImNodes->PinAttributeRectangles;

        for (int i = 0; i < pin_indices.size(); ++i)
        {
            const int pin_idx = pin_indices[i];

            ImPinData& pin_draw_state = GImNodes->Pins[pin_idx];
            pin_draw_state.ScreenSpacePosition = GetScreenSpacePinCoordinates(
                node.BaseRectangle, pin_attribute_rects[pin_idx], pin_draw_state.Type);
        }
    }

    if (node.BaseRectangle.Contains(GImNodes->MousePos))
    {
        GImNodes->NodeOverlappingCursor = GImNodes->CurrentNodeIdx;
    }
}

ImVec2 GetNodeDimensions(const int node_id)
{
    const ImNodeDrawData*       node = GImNodes->Nodes.begin();
    const ImNodeDrawData* const nodes_end = GImNodes->Nodes.end();

    while (node < nodes_end)
    {
        if ((node++)->Id == node_id)
        {
            break;
        }
    }

    assert(node != nodes_end);

    return node->BaseRectangle.GetSize();
}

void BeginNodeTitleBar()
{
    assert(GImNodes->CurrentScope == ImNodesScope_Node);
    ImGui::BeginGroup();
}

void EndNodeTitleBar()
{
    assert(GImNodes->CurrentScope == ImNodesScope_Node);
    ImGui::EndGroup();

    ImNodeDrawData& node = GImNodes->Nodes.back();

    // Get a rectangle which fits tightly around the node's title bar content.
    node.TitleRectangle = ImRect(ImGui::GetItemRectMin(), ImGui::GetItemRectMax());
    ImGui::ItemAdd(GetNodeTitleRect(node), ImGui::GetID("title_bar"));

    {
        // vertical offset = (height) + 2 * (vertical padding)
        const ImVec2 title_bar_vertical_offset =
            ImVec2(0.0f, node.TitleRectangle.GetHeight() + 2.0f * node.LayoutStyle.Padding.y);
        const ImVec2 node_content_pos =
            node.CanvasSpacePosition + node.LayoutStyle.Padding + title_bar_vertical_offset;

        ImGui::SetCursorPos(node_content_pos);
    }
}

void BeginInputAttribute(const int id, const ImNodesPinShape shape)
{
    BeginPinAttribute(id, ImNodesAttributeType_Input, shape, GImNodes->Nodes.size() - 1);
}

void EndInputAttribute() { EndPinAttribute(); }

void BeginOutputAttribute(const int id, const ImNodesPinShape shape)
{
    BeginPinAttribute(id, ImNodesAttributeType_Output, shape, GImNodes->Nodes.size() - 1);
}

void EndOutputAttribute() { EndPinAttribute(); }

void BeginStaticAttribute(const int id)
{
    // Make sure to call BeginNode() before calling BeginAttribute()
    assert(GImNodes->CurrentScope == ImNodesScope_Node);
    GImNodes->CurrentScope = ImNodesScope_Attribute;

    GImNodes->CurrentAttributeId = id;

    ImGui::BeginGroup();
    ImGui::PushID(id);
}

void EndStaticAttribute()
{
    // Make sure to call BeginNode() before calling BeginAttribute()
    assert(GImNodes->CurrentScope == ImNodesScope_Attribute);
    GImNodes->CurrentScope = ImNodesScope_Node;

    ImGui::PopID();
    ImGui::EndGroup();

    if (ImGui::IsItemActive())
    {
        GImNodes->ActiveAttribute = true;
        GImNodes->ActiveAttributeId = GImNodes->CurrentAttributeId;
    }
}

void PushAttributeFlag(const ImNodesAttributeFlags flag)
{
    GImNodes->CurrentAttributeFlags |= flag;
    GImNodes->AttributeFlagStack.push_back(GImNodes->CurrentAttributeFlags);
}

void PopAttributeFlag()
{
    // PopAttributeFlag called without a matching PushAttributeFlag!
    // The bottom value is always the default value, pushed in Initialize().
    assert(GImNodes->AttributeFlagStack.size() > 1);

    GImNodes->AttributeFlagStack.pop_back();
    GImNodes->CurrentAttributeFlags = GImNodes->AttributeFlagStack.back();
}

void Link(const int id, const int start_attr_id, const int end_attr_id)
{
    assert(GImNodes->CurrentScope == ImNodesScope_Editor);

    const int link_idx = GImNodes->Links.size();
    GImNodes->Links.Data.push_back(
        ImLinkData(id, start_attr_id, end_attr_id, GImNodes->Style.Colors));

    const ImNodesEditorContext& editor = EditorContextGet();

    if (editor.ClickInteraction.Type == ImNodesClickInteractionType_SnappedLink &&
        ((editor.ClickInteraction.SnappedLink.StartPinId == start_attr_id &&
          editor.ClickInteraction.SnappedLink.SnappedPinId == end_attr_id) ||
         (editor.ClickInteraction.SnappedLink.StartPinId == end_attr_id &&
          editor.ClickInteraction.SnappedLink.SnappedPinId == start_attr_id)))
    {
        GImNodes->SnapLinkIdx = link_idx;
    }
}

void PushColorStyle(const ImNodesCol item, unsigned int color)
{
    GImNodes->ColorModifierStack.push_back(ImNodesColElement(GImNodes->Style.Colors[item], item));
    GImNodes->Style.Colors[item] = color;
}

void PopColorStyle()
{
    assert(GImNodes->ColorModifierStack.size() > 0);
    const ImNodesColElement elem = GImNodes->ColorModifierStack.back();
    GImNodes->Style.Colors[elem.Item] = elem.Color;
    GImNodes->ColorModifierStack.pop_back();
}

struct ImNodesStyleVarInfo
{
    ImGuiDataType Type;
    ImU32         Count;
    ImU32         Offset;
    void* GetVarPtr(ImNodesStyle* style) const { return (void*)((unsigned char*)style + Offset); }
};

static const ImNodesStyleVarInfo GStyleVarInfo[] = {
    // ImNodesStyleVar_GridSpacing
    {ImGuiDataType_Float, 1, (ImU32)IM_OFFSETOF(ImNodesStyle, GridSpacing)},
    // ImNodesStyleVar_NodeCornerRounding
    {ImGuiDataType_Float, 1, (ImU32)IM_OFFSETOF(ImNodesStyle, NodeCornerRounding)},
    // ImNodesStyleVar_NodePadding
    {ImGuiDataType_Float, 2, (ImU32)IM_OFFSETOF(ImNodesStyle, NodePadding)},
    // ImNodesStyleVar_NodeBorderThickness
    {ImGuiDataType_Float, 1, (ImU32)IM_OFFSETOF(ImNodesStyle, NodeBorderThickness)},
    // ImNodesStyleVar_LinkThickness
    {ImGuiDataType_Float, 1, (ImU32)IM_OFFSETOF(ImNodesStyle, LinkThickness)},
    // ImNodesStyleVar_LinkLineSegmentsPerLength
    {ImGuiDataType_Float, 1, (ImU32)IM_OFFSETOF(ImNodesStyle, LinkLineSegmentsPerLength)},
    // ImNodesStyleVar_LinkHoverDistance
    {ImGuiDataType_Float, 1, (ImU32)IM_OFFSETOF(ImNodesStyle, LinkHoverDistance)},
    // ImNodesStyleVar_PinCircleRadius
    {ImGuiDataType_Float, 1, (ImU32)IM_OFFSETOF(ImNodesStyle, PinCircleRadius)},
    // ImNodesStyleVar_PinQuadSideLength
    {ImGuiDataType_Float, 1, (ImU32)IM_OFFSETOF(ImNodesStyle, PinQuadSideLength)},
    // ImNodesStyleVar_PinTriangleSideLength
    {ImGuiDataType_Float, 1, (ImU32)IM_OFFSETOF(ImNodesStyle, PinTriangleSideLength)},
    // ImNodesStyleVar_PinLineThickness
    {ImGuiDataType_Float, 1, (ImU32)IM_OFFSETOF(ImNodesStyle, PinLineThickness)},
    // ImNodesStyleVar_PinHoverRadius
    {ImGuiDataType_Float, 1, (ImU32)IM_OFFSETOF(ImNodesStyle, PinHoverRadius)},
    // ImNodesStyleVar_PinOffset
    {ImGuiDataType_Float, 1, (ImU32)IM_OFFSETOF(ImNodesStyle, PinOffset)},
    // ImNodesStyleVar_MiniMapPadding
    {ImGuiDataType_Float, 2, (ImU32)IM_OFFSETOF(ImNodesStyle, MiniMapPadding)},
    // ImNodesStyleVar_MiniMapOffset
    {ImGuiDataType_Float, 2, (ImU32)IM_OFFSETOF(ImNodesStyle, MiniMapOffset)},
};

static const ImNodesStyleVarInfo* GetStyleVarInfo(ImNodesStyleVar idx)
{
    IM_ASSERT(idx >= 0 && idx < ImNodesStyleVar_COUNT);
    IM_ASSERT(IM_ARRAYSIZE(GStyleVarInfo) == ImNodesStyleVar_COUNT);
    return &GStyleVarInfo[idx];
}

void PushStyleVar(const ImNodesStyleVar item, const float value)
{
    const ImNodesStyleVarInfo* var_info = GetStyleVarInfo(item);
    if (var_info->Type == ImGuiDataType_Float && var_info->Count == 1)
    {
        float& style_var = *(float*)var_info->GetVarPtr(&GImNodes->Style);
        GImNodes->StyleModifierStack.push_back(ImNodesStyleVarElement(item, style_var));
        style_var = value;
        return;
    }
    IM_ASSERT(0 && "Called PushStyleVar() float variant but variable is not a float!");
}

void PushStyleVar(const ImNodesStyleVar item, const ImVec2& value)
{
    const ImNodesStyleVarInfo* var_info = GetStyleVarInfo(item);
    if (var_info->Type == ImGuiDataType_Float && var_info->Count == 2)
    {
        ImVec2& style_var = *(ImVec2*)var_info->GetVarPtr(&GImNodes->Style);
        GImNodes->StyleModifierStack.push_back(ImNodesStyleVarElement(item, style_var));
        style_var = value;
        return;
    }
    IM_ASSERT(0 && "Called PushStyleVar() ImVec2 variant but variable is not a ImVec2!");
}

void PopStyleVar(int count)
{
    while (count > 0)
    {
        assert(GImNodes->StyleModifierStack.size() > 0);
        const ImNodesStyleVarElement style_backup = GImNodes->StyleModifierStack.back();
        GImNodes->StyleModifierStack.pop_back();
        const ImNodesStyleVarInfo* var_info = GetStyleVarInfo(style_backup.Item);
        void*                      style_var = var_info->GetVarPtr(&GImNodes->Style);
        if (var_info->Type == ImGuiDataType_Float && var_info->Count == 1)
        {
            ((float*)style_var)[0] = style_backup.FloatValue[0];
        }
        else if (var_info->Type == ImGuiDataType_Float && var_info->Count == 2)
        {
            ((float*)style_var)[0] = style_backup.FloatValue[0];
            ((float*)style_var)[1] = style_backup.FloatValue[1];
        }
        count--;
    }
}

void SetNodeScreenSpacePos(const int node_id, const ImVec2& screen_space_pos)
{
    ImNodesEditorContext& editor = EditorContextGet();
    editor.GridSpaceNodeOrigins[node_id] = ScreenSpaceToGridSpace(editor, screen_space_pos);
}

void SetNodeCanvasSpacePos(const int node_id, const ImVec2& canvas_space_pos)
{
    ImNodesEditorContext& editor = EditorContextGet();
    editor.GridSpaceNodeOrigins[node_id] = CanvasSpaceToGridSpace(editor, canvas_space_pos);
}

void SetNodeGridSpacePos(const int node_id, const ImVec2& grid_pos)
{
    ImNodesEditorContext& editor = EditorContextGet();
    editor.GridSpaceNodeOrigins[node_id] = grid_pos;
}

ImVec2 GetNodeScreenSpacePos(const int node_id)
{
    const ImNodeDrawData& node = FindNode(GImNodes->Nodes, node_id);
    return CanvasSpaceToScreenSpace(node.CanvasSpacePosition);
}

ImVec2 GetNodeCanvasSpacePos(const int node_id)
{
    const ImNodeDrawData& node = FindNode(GImNodes->Nodes, node_id);
    return node.CanvasSpacePosition;
}

ImVec2 GetNodeGridSpacePos(const int node_id)
{
    ImNodesEditorContext& editor = EditorContextGet();
    const ImNodeDrawData& node = FindNode(GImNodes->Nodes, node_id);
    return CanvasSpaceToGridSpace(editor, node.CanvasSpacePosition);
}

bool IsEditorHovered() { return MouseInCanvas(); }

bool IsNodeHovered(int* const node_id)
{
    assert(GImNodes->CurrentScope == ImNodesScope_None);
    assert(node_id != NULL);

    const bool is_hovered = GImNodes->HoveredNodeIdx.HasValue();
    if (is_hovered)
    {
        *node_id = GImNodes->Nodes[GImNodes->HoveredNodeIdx.Value()].Id;
    }
    return is_hovered;
}

bool IsLinkHovered(int* const link_id)
{
    assert(GImNodes->CurrentScope == ImNodesScope_None);
    assert(link_id != NULL);

    const bool is_hovered = GImNodes->HoveredLinkIdx.HasValue();
    if (is_hovered)
    {
        *link_id = GImNodes->Links.Data[GImNodes->HoveredLinkIdx.Value()].LinkId;
    }
    return is_hovered;
}

bool IsPinHovered(int* const attr)
{
    assert(GImNodes->CurrentScope == ImNodesScope_None);
    assert(attr != NULL);

    const bool is_hovered = GImNodes->HoveredPinIdx.HasValue();
    if (is_hovered)
    {
        *attr = GImNodes->Pins[GImNodes->HoveredPinIdx.Value()].Id;
    }
    return is_hovered;
}

int NumSelectedNodes()
{
    assert(GImNodes->CurrentScope == ImNodesScope_None);
    const ImNodesEditorContext& editor = EditorContextGet();
    return editor.SelectedNodeIds.size();
}

int NumSelectedLinks()
{
    assert(GImNodes->CurrentScope == ImNodesScope_None);
    const ImNodesEditorContext& editor = EditorContextGet();
    return editor.SelectedLinkIds.size();
}

void GetSelectedNodes(int* node_ids)
{
    assert(node_ids != NULL);

    const ImNodesEditorContext& editor = EditorContextGet();
    assert(!editor.SelectedNodeIds.empty());

    memcpy(node_ids, editor.SelectedNodeIds.Data, size_t(editor.SelectedNodeIds.size_in_bytes()));
}

void GetSelectedLinks(int* link_ids)
{
    assert(link_ids != NULL);

    const ImNodesEditorContext& editor = EditorContextGet();
    assert(!editor.SelectedLinkIds.empty());

    memcpy(link_ids, editor.SelectedLinkIds.Data, size_t(editor.SelectedLinkIds.size_in_bytes()));
}

void ClearNodeSelection()
{
    ImNodesEditorContext& editor = EditorContextGet();
    editor.SelectedNodeIds.resize(0);
}

void ClearNodeSelection(int node_id)
{
    ImNodesEditorContext& editor = EditorContextGet();
    editor.SelectedNodeIds.find_erase_unsorted(node_id);
}

void ClearLinkSelection()
{
    ImNodesEditorContext& editor = EditorContextGet();
    editor.SelectedLinkIds.resize(0);
}

void ClearLinkSelection(int link_id)
{
    ImNodesEditorContext& editor = EditorContextGet();
    editor.SelectedLinkIds.find_erase_unsorted(link_id);
}

void SelectNode(int node_id)
{
    ImNodesEditorContext& editor = EditorContextGet();
    editor.SelectedNodeIds.push_back(node_id);
}

void SelectLink(int link_id)
{
    ImNodesEditorContext& editor = EditorContextGet();
    editor.SelectedLinkIds.push_back(link_id);
}

bool IsNodeSelected(int node_id)
{
    const ImNodesEditorContext& editor = EditorContextGet();
    return editor.SelectedNodeIds.contains(node_id);
}

bool IsLinkSelected(int link_id)
{
    const ImNodesEditorContext& editor = EditorContextGet();
    return editor.SelectedLinkIds.contains(link_id);
}

bool IsAttributeActive()
{
    assert((GImNodes->CurrentScope & ImNodesScope_Node) != 0);

    if (!GImNodes->ActiveAttribute)
    {
        return false;
    }

    return GImNodes->ActiveAttributeId == GImNodes->CurrentAttributeId;
}

bool IsAnyAttributeActive(int* const attribute_id)
{
    assert((GImNodes->CurrentScope & (ImNodesScope_Node | ImNodesScope_Attribute)) == 0);

    if (!GImNodes->ActiveAttribute)
    {
        return false;
    }

    if (attribute_id != NULL)
    {
        *attribute_id = GImNodes->ActiveAttributeId;
    }

    return true;
}

bool IsLinkStarted(int* const started_at_id)
{
    // Call this function after EndNodeEditor()!
    assert(GImNodes->CurrentScope == ImNodesScope_None);
    assert(started_at_id != NULL);

    if (GImNodes->UIEvent.IsLinkStarted())
    {
        *started_at_id = GImNodes->UIEvent.LinkStarted.StartPinId;
        return true;
    }

    return false;
}

bool IsLinkDropped(int* const started_at_id, const bool including_detached_links)
{
    // Call this function after EndNodeEditor()!
    assert(GImNodes->CurrentScope == ImNodesScope_None);

    const bool link_dropped_query =
        GImNodes->UIEvent.IsLinkDropped() &&
        (including_detached_links ||
         GImNodes->UIEvent.LinkDropped.CreatedFromType != ImNodesLinkCreatedFrom_Detach);

    if (link_dropped_query)
    {
        *started_at_id = GImNodes->UIEvent.LinkDropped.StartPinId;
    }

    return link_dropped_query;
}

bool IsLinkCreated(
    int* const  started_at_pin_id,
    int* const  ended_at_pin_id,
    bool* const created_from_snap)
{
    assert(GImNodes->CurrentScope == ImNodesScope_None);
    assert(started_at_pin_id != NULL);
    assert(ended_at_pin_id != NULL);

    const bool is_created = GImNodes->UIEvent.IsLinkCreated();

    if (is_created)
    {
        const ImLinkCreatedEvent& event = GImNodes->UIEvent.LinkCreated;

        // The start pin is needed to figure out which way the link was created (i.e. from output to
        // input).
        assert(GImNodes->PinIdToPinIdx.find(event.StartPinId) != GImNodes->PinIdToPinIdx.end());
        const int        start_pin_idx = GImNodes->PinIdToPinIdx[event.StartPinId];
        const ImPinData& start_pin = GImNodes->Pins[start_pin_idx];

        if (start_pin.Type == ImNodesAttributeType_Output)
        {
            *started_at_pin_id = event.StartPinId;
            *ended_at_pin_id = event.EndPinId;
        }
        else
        {
            *started_at_pin_id = event.EndPinId;
            *ended_at_pin_id = event.StartPinId;
        }

        if (created_from_snap)
        {
            *created_from_snap = event.CreatedFromType == ImNodesLinkCreatedFrom_Detach;
        }
    }

    return is_created;
}

bool IsLinkCreated(
    int*  started_at_node_id,
    int*  started_at_pin_id,
    int*  ended_at_node_id,
    int*  ended_at_pin_id,
    bool* created_from_snap)
{
    assert(GImNodes->CurrentScope == ImNodesScope_None);
    assert(started_at_node_id != NULL);
    assert(started_at_pin_id != NULL);
    assert(ended_at_node_id != NULL);
    assert(ended_at_pin_id != NULL);

    const bool is_created = GImNodes->UIEvent.IsLinkCreated();

    if (is_created)
    {
        const ImLinkCreatedEvent& event = GImNodes->UIEvent.LinkCreated;

        assert(GImNodes->PinIdToPinIdx.find(event.StartPinId) != GImNodes->PinIdToPinIdx.end());
        assert(GImNodes->PinIdToPinIdx.find(event.EndPinId) != GImNodes->PinIdToPinIdx.end());

        const int        start_pin_idx = GImNodes->PinIdToPinIdx[event.StartPinId];
        const int        end_pin_idx = GImNodes->PinIdToPinIdx[event.EndPinId];
        const ImPinData& start_pin = GImNodes->Pins[start_pin_idx];
        const ImPinData& end_pin = GImNodes->Pins[end_pin_idx];
        const int        start_parent_node_id = GImNodes->Nodes[start_pin.ParentNodeIdx].Id;
        const int        end_parent_node_id = GImNodes->Nodes[end_pin.ParentNodeIdx].Id;

        if (start_pin.Type == ImNodesAttributeType_Output)
        {
            *started_at_pin_id = event.StartPinId;
            *started_at_node_id = start_parent_node_id;
            *ended_at_pin_id = event.EndPinId;
            *ended_at_node_id = end_parent_node_id;
        }
        else
        {
            *started_at_pin_id = event.EndPinId;
            *started_at_node_id = end_parent_node_id;
            *ended_at_pin_id = event.StartPinId;
            *ended_at_node_id = start_parent_node_id;
        }

        if (created_from_snap)
        {
            *created_from_snap = event.CreatedFromType == ImNodesLinkCreatedFrom_Detach;
        }
    }

    return is_created;
}

bool IsLinkDestroyed(int* const link_id)
{
    assert(GImNodes->CurrentScope == ImNodesScope_None);

    const bool link_destroyed = GImNodes->DeletedLinkIdx.HasValue();
    if (link_destroyed)
    {
        const int link_idx = GImNodes->DeletedLinkIdx.Value();
        *link_id = GImNodes->Links.Data[link_idx].LinkId;
    }

    return link_destroyed;
}

namespace
{
void NodeLineHandler(ImNodesEditorContext& editor, const char* const line)
{
    static std::pair<int, ImVec2> deserialized_node;
    int                           x, y;

    // Each node will have the following entry:
    //
    // [node.<id>]
    // origin=<x>,<y>
    //
    // This single funtion has to be able to parse both lines.
    sscanf(line, "[node.%i", &deserialized_node.first);

    if (sscanf(line, "origin=%i,%i", &x, &y) == 2)
    {
        // Precondition: the node should not exist
        assert(
            editor.GridSpaceNodeOrigins.find(deserialized_node.first) ==
            editor.GridSpaceNodeOrigins.end());

        deserialized_node.second = ImVec2((float)x, (float)y);
        editor.GridSpaceNodeOrigins.insert(deserialized_node);
    }
}

void EditorLineHandler(ImNodesEditorContext& editor, const char* const line)
{
    (void)sscanf(line, "panning=%f,%f", &editor.Panning.x, &editor.Panning.y);
}
} // namespace

const char* SaveCurrentEditorStateToIniString(size_t* const data_size)
{
    return SaveEditorStateToIniString(&EditorContextGet(), data_size);
}

const char* SaveEditorStateToIniString(
    const ImNodesEditorContext* const editor_ptr,
    size_t* const                     data_size)
{
    assert(editor_ptr != NULL);
    const ImNodesEditorContext& editor = *editor_ptr;

    GImNodes->TextBuffer.clear();
    // TODO: check to make sure that the estimate is the upper bound of element
    GImNodes->TextBuffer.reserve(64 * editor.GridSpaceNodeOrigins.size());

    GImNodes->TextBuffer.appendf(
        "[editor]\npanning=%i,%i\n", (int)editor.Panning.x, (int)editor.Panning.y);

    for (std::map<int, ImVec2>::const_iterator iter = editor.GridSpaceNodeOrigins.begin();
         iter != editor.GridSpaceNodeOrigins.end();
         ++iter)
    {
        const int     node_id = iter->first;
        const ImVec2& grid_space_origin = iter->second;
        GImNodes->TextBuffer.appendf("\n[node.%d]\n", node_id);
        GImNodes->TextBuffer.appendf(
            "origin=%i,%i\n", (int)grid_space_origin.x, (int)grid_space_origin.y);
    }

    if (data_size != NULL)
    {
        *data_size = GImNodes->TextBuffer.size();
    }

    return GImNodes->TextBuffer.c_str();
}

void LoadCurrentEditorStateFromIniString(const char* const data, const size_t data_size)
{
    LoadEditorStateFromIniString(&EditorContextGet(), data, data_size);
}

void LoadEditorStateFromIniString(
    ImNodesEditorContext* const editor_ptr,
    const char* const           data,
    const size_t                data_size)
{
    if (data_size == 0u)
    {
        return;
    }

    ImNodesEditorContext& editor = editor_ptr == NULL ? EditorContextGet() : *editor_ptr;

    char*       buf = (char*)ImGui::MemAlloc(data_size + 1);
    const char* buf_end = buf + data_size;
    memcpy(buf, data, data_size);
    buf[data_size] = 0;

    void (*line_handler)(ImNodesEditorContext&, const char*);
    line_handler = NULL;
    char* line_end = NULL;
    for (char* line = buf; line < buf_end; line = line_end + 1)
    {
        while (*line == '\n' || *line == '\r')
        {
            line++;
        }
        line_end = line;
        while (line_end < buf_end && *line_end != '\n' && *line_end != '\r')
        {
            line_end++;
        }
        line_end[0] = 0;

        if (*line == ';' || *line == '\0')
        {
            continue;
        }

        if (line[0] == '[' && line_end[-1] == ']')
        {
            line_end[-1] = 0;
            if (strncmp(line + 1, "node", 4) == 0)
            {
                line_handler = NodeLineHandler;
            }
            else if (strcmp(line + 1, "editor") == 0)
            {
                line_handler = EditorLineHandler;
            }
        }

        if (line_handler != NULL)
        {
            line_handler(editor, line);
        }
    }
    ImGui::MemFree(buf);
}

void SaveCurrentEditorStateToIniFile(const char* const file_name)
{
    SaveEditorStateToIniFile(&EditorContextGet(), file_name);
}

void SaveEditorStateToIniFile(const ImNodesEditorContext* const editor, const char* const file_name)
{
    size_t      data_size = 0u;
    const char* data = SaveEditorStateToIniString(editor, &data_size);
    FILE*       file = ImFileOpen(file_name, "wt");
    if (!file)
    {
        return;
    }

    fwrite(data, sizeof(char), data_size, file);
    fclose(file);
}

void LoadCurrentEditorStateFromIniFile(const char* const file_name)
{
    LoadEditorStateFromIniFile(&EditorContextGet(), file_name);
}

void LoadEditorStateFromIniFile(ImNodesEditorContext* const editor, const char* const file_name)
{
    size_t data_size = 0u;
    char*  file_data = (char*)ImFileLoadToMemory(file_name, "rb", &data_size);

    if (!file_data)
    {
        return;
    }

    LoadEditorStateFromIniString(editor, file_data, data_size);
    ImGui::MemFree(file_data);
}
} // namespace IMNODES_NAMESPACE<|MERGE_RESOLUTION|>--- conflicted
+++ resolved
@@ -476,87 +476,57 @@
     editor.ClickInteraction.StartUnconnectedLink(start_pin_id, ImNodesLinkCreatedFrom_Detach);
 }
 
-void BeginLinkCreation(ImNodesEditorContext& editor, const int hovered_pin_idx)
-{
-    editor.ClickInteraction.Type = ImNodesClickInteractionType_LinkCreation;
-    editor.ClickInteraction.LinkCreation.StartPinIdx = hovered_pin_idx;
-    editor.ClickInteraction.LinkCreation.EndPinIdx.Reset();
-    editor.ClickInteraction.LinkCreation.Type = ImNodesLinkCreationType_Standard;
-    GImNodes->ImNodesUIState |= ImNodesUIState_LinkStarted;
-}
-
-void BeginLinkInteraction(ImNodesEditorContext& editor, const int link_idx,
-    const ImOptionalIndex pin_idx = ImOptionalIndex())
-{
-<<<<<<< HEAD
-    // Check the 'click and drag to detach' case.
-    if (GImNodes->HoveredPinIdx.HasValue())
-    {
-        const ImPinData& pin = GImNodes->Pins[GImNodes->HoveredPinIdx.Value()];
-        if ((pin.Flags & ImNodesAttributeFlags_EnableLinkDetachWithDragClick) != 0)
-        {
-            BeginLinkDetach(editor, link_idx, pin.Id);
-        }
-    }
-    // If we aren't near a pin, check if we are clicking the link with the modifier pressed. This
-    // may also result in a link detach via clicking.
-=======
+void BeginLinkCreation(ImNodesEditorContext& editor, const int started_at_pin_id)
+{
+    editor.ClickInteraction.StartUnconnectedLink(started_at_pin_id, ImNodesLinkCreatedFrom_Pin);
+    GImNodes->UIEvent.StartLink(started_at_pin_id);
+}
+
+void BeginLinkInteraction(
+    ImNodesEditorContext& editor,
+    const int             link_idx,
+    const ImOptionalIndex hovered_pin_idx = ImOptionalIndex())
+{
     // Check if we are clicking the link with the modifier pressed.
     // This will in a link detach via clicking.
-    
+
     const bool modifier_pressed = GImNodes->Io.LinkDetachWithModifierClick.Modifier == NULL
                                       ? false
                                       : *GImNodes->Io.LinkDetachWithModifierClick.Modifier;
 
     if (modifier_pressed)
     {
-        const ImLinkData& link = editor.Links.Pool[link_idx];
-        const ImPinData&  start_pin = editor.Pins.Pool[link.StartPinIdx];
-        const ImPinData&  end_pin = editor.Pins.Pool[link.EndPinIdx];
-        const ImVec2&     mouse_pos = GImNodes->MousePos;
-        const float       dist_to_start = ImLengthSqr(start_pin.Pos - mouse_pos);
-        const float       dist_to_end = ImLengthSqr(end_pin.Pos - mouse_pos);
-        const int         closest_pin_idx =
-            dist_to_start < dist_to_end ? link.StartPinIdx : link.EndPinIdx;
-
-        editor.ClickInteraction.Type = ImNodesClickInteractionType_LinkCreation;
-        BeginLinkDetach(editor, link_idx, closest_pin_idx);
-        editor.ClickInteraction.LinkCreation.Type = ImNodesLinkCreationType_FromDetach;        
-    }    
->>>>>>> 6a8c1301
+        const ImLinkData& link = GImNodes->Links.Data[link_idx];
+        assert(GImNodes->PinIdToPinIdx.find(link.StartPinId) != GImNodes->PinIdToPinIdx.end());
+        assert(GImNodes->PinIdToPinIdx.find(link.EndPinId) != GImNodes->PinIdToPinIdx.end());
+        const int        start_pin_idx = GImNodes->PinIdToPinIdx[link.StartPinId];
+        const int        end_pin_idx = GImNodes->PinIdToPinIdx[link.EndPinId];
+        const ImPinData& start_pin = GImNodes->Pins[start_pin_idx];
+        const ImPinData& end_pin = GImNodes->Pins[end_pin_idx];
+        const ImVec2&    mouse_pos = GImNodes->MousePos;
+        const float      dist_to_start = ImLengthSqr(start_pin.ScreenSpacePosition - mouse_pos);
+        const float      dist_to_end = ImLengthSqr(end_pin.ScreenSpacePosition - mouse_pos);
+        const int closest_pin_id = dist_to_start < dist_to_end ? link.StartPinId : link.EndPinId;
+
+        BeginLinkDetach(editor, link_idx, closest_pin_id);
+    }
     else
     {
-        if (pin_idx.HasValue())
-        {
-<<<<<<< HEAD
-            const ImLinkData& link = GImNodes->Links.Data[link_idx];
-            assert(GImNodes->PinIdToPinIdx.find(link.StartPinId) != GImNodes->PinIdToPinIdx.end());
-            assert(GImNodes->PinIdToPinIdx.find(link.EndPinId) != GImNodes->PinIdToPinIdx.end());
-            const int        start_pin_idx = GImNodes->PinIdToPinIdx[link.StartPinId];
-            const int        end_pin_idx = GImNodes->PinIdToPinIdx[link.EndPinId];
-            const ImPinData& start_pin = GImNodes->Pins[start_pin_idx];
-            const ImPinData& end_pin = GImNodes->Pins[end_pin_idx];
-            const ImVec2&    mouse_pos = GImNodes->MousePos;
-            const float      dist_to_start = ImLengthSqr(start_pin.ScreenSpacePosition - mouse_pos);
-            const float      dist_to_end = ImLengthSqr(end_pin.ScreenSpacePosition - mouse_pos);
-            const int        closest_pin_id =
-                dist_to_start < dist_to_end ? link.StartPinId : link.EndPinId;
-
-            BeginLinkDetach(editor, link_idx, closest_pin_id);
-=======
-            const int hoveredPinFlags = editor.Pins.Pool[pin_idx.Value()].Flags;
+        if (hovered_pin_idx.HasValue())
+        {
+            const int pin_idx = hovered_pin_idx.Value();
+            const int pin_id = GImNodes->Pins[pin_idx].Id;
+            const int pin_flags = GImNodes->Pins[pin_idx].Flags;
 
             // Check the 'click and drag to detach' case.
-            if (hoveredPinFlags & ImNodesAttributeFlags_EnableLinkDetachWithDragClick)
+            if (pin_flags & ImNodesAttributeFlags_EnableLinkDetachWithDragClick)
             {
-                BeginLinkDetach(editor, link_idx, pin_idx.Value());
-                editor.ClickInteraction.LinkCreation.Type = ImNodesLinkCreationType_FromDetach;
+                BeginLinkDetach(editor, link_idx, pin_id);
             }
             else
             {
-                BeginLinkCreation(editor, pin_idx.Value());
+                BeginLinkCreation(editor, pin_id);
             }
->>>>>>> 6a8c1301
         }
         else
         {
@@ -565,15 +535,6 @@
     }
 }
 
-<<<<<<< HEAD
-void BeginLinkCreation(ImNodesEditorContext& editor, const int started_at_pin_id)
-{
-    editor.ClickInteraction.StartUnconnectedLink(started_at_pin_id, ImNodesLinkCreatedFrom_Pin);
-    GImNodes->UIEvent.StartLink(started_at_pin_id);
-}
-
-=======
->>>>>>> 6a8c1301
 static inline bool IsMiniMapHovered();
 
 void BeginCanvasInteraction(ImNodesEditorContext& editor)
@@ -953,21 +914,15 @@
     const bool is_pin_hovered = GImNodes->HoveredPinIdx.HasValue();
     const int  hovered_pin_id = is_pin_hovered ? pins[GImNodes->HoveredPinIdx.Value()].Id : 0;
 
-<<<<<<< HEAD
     for (int idx = 0; idx < links.size(); ++idx)
     {
         const ImLinkData&    link = links.Data[idx];
         const ImCubicBezier& cubic_bezier = links.CubicBeziers[idx];
 
-        if (is_pin_hovered &&
-            (hovered_pin_id == link.StartPinId || hovered_pin_id == link.EndPinId))
-=======
         // If there is a hovered pin links can only be considered hovered if they use that pin
-        if (GImNodes->HoveredPinIdx.HasValue())
->>>>>>> 6a8c1301
-        {
-            if (GImNodes->HoveredPinIdx == link.StartPinIdx ||
-                GImNodes->HoveredPinIdx == link.EndPinIdx)
+        if (is_pin_hovered)
+        {
+            if (hovered_pin_id == link.StartPinId || hovered_pin_id == link.EndPinId)
             {
                 return idx;
             }
@@ -1995,8 +1950,7 @@
     {
         if (GImNodes->LeftMouseClicked && GImNodes->HoveredLinkIdx.HasValue())
         {
-            BeginLinkInteraction(editor, GImNodes->HoveredLinkIdx.Value(),
-                GImNodes->HoveredPinIdx);
+            BeginLinkInteraction(editor, GImNodes->HoveredLinkIdx.Value(), GImNodes->HoveredPinIdx);
         }
 
         else if (GImNodes->LeftMouseClicked && GImNodes->HoveredPinIdx.HasValue())
