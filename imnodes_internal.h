--- conflicted
+++ resolved
@@ -546,138 +546,7 @@
     return *GImNodes->EditorCtx;
 }
 
-<<<<<<< HEAD
 // [SECTION] api helpers
-=======
-// [SECTION] ObjectPool implementation
-
-template<typename T>
-static inline int ObjectPoolFind(const ImObjectPool<T>& objects, const int id)
-{
-    const int index = objects.IdMap.GetInt(static_cast<ImGuiID>(id), -1);
-    return index;
-}
-
-template<typename T>
-static inline void ObjectPoolUpdate(ImObjectPool<T>& objects)
-{
-    for (int i = 0; i < objects.InUse.size(); ++i)
-    {
-        const int id = objects.Pool[i].Id;
-
-        if (!objects.InUse[i] && objects.IdMap.GetInt(id, -1) == i)
-        {
-            objects.IdMap.SetInt(id, -1);
-            objects.FreeList.push_back(i);
-            (objects.Pool.Data + i)->~T();
-        }
-    }
-}
-
-template<>
-inline void ObjectPoolUpdate(ImObjectPool<ImNodeData>& nodes)
-{
-    for (int i = 0; i < nodes.InUse.size(); ++i)
-    {
-        if (nodes.InUse[i])
-        {
-            nodes.Pool[i].PinIndices.clear();
-        }
-        else
-        {
-            const int id = nodes.Pool[i].Id;
-
-            if (nodes.IdMap.GetInt(id, -1) == i)
-            {
-                // Remove node idx form depth stack the first time we detect that this idx slot is
-                // unused
-                ImVector<int>&   depth_stack = EditorContextGet().NodeDepthOrder;
-                const int* const elem = depth_stack.find(i);
-                assert(elem != depth_stack.end());
-                depth_stack.erase(elem);
-
-                nodes.IdMap.SetInt(id, -1);
-                nodes.FreeList.push_back(i);
-                (nodes.Pool.Data + i)->~ImNodeData();
-            }
-        }
-    }
-}
-
-template<typename T>
-static inline void ObjectPoolReset(ImObjectPool<T>& objects)
-{
-    if (!objects.InUse.empty())
-    {
-        memset(objects.InUse.Data, 0, objects.InUse.size_in_bytes());
-    }
-}
-
-template<typename T>
-static inline int ObjectPoolFindOrCreateIndex(ImObjectPool<T>& objects, const int id)
-{
-    int index = objects.IdMap.GetInt(static_cast<ImGuiID>(id), -1);
-
-    // Construct new object
-    if (index == -1)
-    {
-        if (objects.FreeList.empty())
-        {
-            index = objects.Pool.size();
-            IM_ASSERT(objects.Pool.size() == objects.InUse.size());
-            const int new_size = objects.Pool.size() + 1;
-            objects.Pool.resize(new_size);
-            objects.InUse.resize(new_size);
-        }
-        else
-        {
-            index = objects.FreeList.back();
-            objects.FreeList.pop_back();
-        }
-        IM_PLACEMENT_NEW(objects.Pool.Data + index) T(id);
-        objects.IdMap.SetInt(static_cast<ImGuiID>(id), index);
-    }
-
-    // Flag it as used
-    objects.InUse[index] = true;
-
-    return index;
-}
-
-template<>
-inline int ObjectPoolFindOrCreateIndex(ImObjectPool<ImNodeData>& nodes, const int node_id)
-{
-    int node_idx = nodes.IdMap.GetInt(static_cast<ImGuiID>(node_id), -1);
-
-    // Construct new node
-    if (node_idx == -1)
-    {
-        if (nodes.FreeList.empty())
-        {
-            node_idx = nodes.Pool.size();
-            IM_ASSERT(nodes.Pool.size() == nodes.InUse.size());
-            const int new_size = nodes.Pool.size() + 1;
-            nodes.Pool.resize(new_size);
-            nodes.InUse.resize(new_size);
-        }
-        else
-        {
-            node_idx = nodes.FreeList.back();
-            nodes.FreeList.pop_back();
-        }
-        IM_PLACEMENT_NEW(nodes.Pool.Data + node_idx) ImNodeData(node_id);
-        nodes.IdMap.SetInt(static_cast<ImGuiID>(node_id), node_idx);
-
-        ImNodesEditorContext& editor = EditorContextGet();
-        editor.NodeDepthOrder.push_back(node_idx);
-    }
-
-    // Flag node as used
-    nodes.InUse[node_idx] = true;
-
-    return node_idx;
-}
->>>>>>> e563371c
 
 static inline ImVec2 CalculatePanningOffsetToNode(
     const ImVec2& ss_canvas_center,
