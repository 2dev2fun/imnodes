#pragma once

#include "imnodes.h"

#include <imgui.h>
#define IMGUI_DEFINE_MATH_OPERATORS
#include <imgui_internal.h>

#include <assert.h>
#include <limits.h>

// the structure of this file:
//
// [SECTION] internal enums
// [SECTION] internal data structures
// [SECTION] global and editor context structs
// [SECTION] object pool implementation

struct ImNodesContext;

extern ImNodesContext* GImNodes;

// [SECTION] internal enums

typedef int ImNodesScope;
typedef int ImNodesAttributeType;
typedef int ImNodesUIState;
typedef int ImNodesClickInteractionType;
typedef int ImNodesLinkCreationType;

enum ImNodesScope_
{
    ImNodesScope_None = 1,
    ImNodesScope_Editor = 1 << 1,
    ImNodesScope_Node = 1 << 2,
    ImNodesScope_Attribute = 1 << 3
};

enum ImNodesAttributeType_
{
    ImNodesAttributeType_None,
    ImNodesAttributeType_Input,
    ImNodesAttributeType_Output
};

enum ImNodesUIState_
{
    ImNodesUIState_None = 0,
    ImNodesUIState_LinkStarted = 1 << 0,
    ImNodesUIState_LinkDropped = 1 << 1,
    ImNodesUIState_LinkCreated = 1 << 2
};

enum ImNodesClickInteractionType_
{
    ImNodesClickInteractionType_Node,
    ImNodesClickInteractionType_Link,
    ImNodesClickInteractionType_LinkCreation,
    ImNodesClickInteractionType_Panning,
    ImNodesClickInteractionType_BoxSelection,
    ImNodesClickInteractionType_ImGuiItem,
    ImNodesClickInteractionType_None
};

enum ImNodesLinkCreationType_
{
    ImNodesLinkCreationType_Standard,
    ImNodesLinkCreationType_FromDetach
};

// [SECTION] internal data structures

// The object T must have the following interface:
//
// struct T
// {
//     T();
//
//     int id;
// };
template<typename T>
struct ImObjectPool
{
    ImVector<T>    Pool;
    ImVector<bool> InUse;
    ImVector<int>  FreeList;
    ImGuiStorage   IdMap;

    ImObjectPool() : Pool(), InUse(), FreeList(), IdMap() {}
};

// Emulates std::optional<int> using the sentinel value `INVALID_INDEX`.
struct ImOptionalIndex
{
    ImOptionalIndex() : _Index(INVALID_INDEX) {}
    ImOptionalIndex(const int value) : _Index(value) {}

    // Observers

    inline bool HasValue() const { return _Index != INVALID_INDEX; }

    inline int Value() const
    {
        assert(HasValue());
        return _Index;
    }

    // Modifiers

    inline ImOptionalIndex& operator=(const int value)
    {
        _Index = value;
        return *this;
    }

    inline void Reset() { _Index = INVALID_INDEX; }

    inline bool operator==(const ImOptionalIndex& rhs) const { return _Index == rhs._Index; }

    inline bool operator==(const int rhs) const { return _Index == rhs; }

    inline bool operator!=(const ImOptionalIndex& rhs) const { return _Index != rhs._Index; }

    inline bool operator!=(const int rhs) const { return _Index != rhs; }

    static const int INVALID_INDEX = -1;

private:
    int _Index;
};

struct ImNodeData
{
    int    Id;
    ImVec2 Origin; // The node origin is in editor space
    ImRect TitleBarContentRect;
    ImRect Rect;

    struct
    {
        ImU32 Background, BackgroundHovered, BackgroundSelected, Outline, Titlebar, TitlebarHovered,
            TitlebarSelected;
    } ColorStyle;

    struct
    {
        float  CornerRounding;
        ImVec2 Padding;
        float  BorderThickness;
    } LayoutStyle;

    ImVector<int> PinIndices;
    bool          Draggable;

    ImNodeData(const int node_id)
        : Id(node_id), Origin(100.0f, 100.0f), TitleBarContentRect(),
          Rect(ImVec2(0.0f, 0.0f), ImVec2(0.0f, 0.0f)), ColorStyle(), LayoutStyle(), PinIndices(),
          Draggable(true)
    {
    }

    ~ImNodeData() { Id = INT_MIN; }
};

struct ImPinData
{
    int                  Id;
    int                  ParentNodeIdx;
    ImRect               AttributeRect;
    ImNodesAttributeType Type;
    ImNodesPinShape      Shape;
    ImVec2               Pos; // screen-space coordinates
    int                  Flags;

    struct
    {
        ImU32 Background, Hovered;
    } ColorStyle;

    ImPinData(const int pin_id)
        : Id(pin_id), ParentNodeIdx(), AttributeRect(), Type(ImNodesAttributeType_None),
          Shape(ImNodesPinShape_CircleFilled), Pos(), Flags(ImNodesAttributeFlags_None),
          ColorStyle()
    {
    }
};

struct ImLinkData
{
    int Id;
    int StartPinIdx, EndPinIdx;

    struct
    {
        ImU32 Base, Hovered, Selected;
    } ColorStyle;

    ImLinkData(const int link_id) : Id(link_id), StartPinIdx(), EndPinIdx(), ColorStyle() {}
};

struct ImClickInteractionState
{
    ImNodesClickInteractionType Type;

    struct
    {
        int                     StartPinIdx;
        ImOptionalIndex         EndPinIdx;
        ImNodesLinkCreationType Type;
    } LinkCreation;

    struct
    {
        ImRect Rect; // Coordinates in grid space
    } BoxSelector;

    ImClickInteractionState() : Type(ImNodesClickInteractionType_None) {}
};

struct ImNodesColElement
{
    ImU32      Color;
    ImNodesCol Item;

    ImNodesColElement(const ImU32 c, const ImNodesCol s) : Color(c), Item(s) {}
};

struct ImNodesStyleVarElement
{
    ImNodesStyleVar Item;
    float           FloatValue[2];

    ImNodesStyleVarElement(const ImNodesStyleVar variable, const float value) : Item(variable)
    {
        FloatValue[0] = value;
    }

    ImNodesStyleVarElement(const ImNodesStyleVar variable, const ImVec2 value) : Item(variable)
    {
        FloatValue[0] = value.x;
        FloatValue[1] = value.y;
    }
};

// [SECTION] global and editor context structs

struct ImNodesEditorContext
{
    ImObjectPool<ImNodeData> Nodes;
    ImObjectPool<ImPinData>  Pins;
    ImObjectPool<ImLinkData> Links;

    ImVector<int> NodeDepthOrder;

    // ui related fields
    ImVec2 Panning;
    ImVec2 AutoPanningDelta;
    // Minimum and maximum extents of all content in grid space. Valid after final
    // ImNodes::EndNode() call.
    ImRect GridContentBounds;

    ImVector<int> SelectedNodeIndices;
    ImVector<int> SelectedLinkIndices;

    ImClickInteractionState ClickInteraction;

    // Mini-map state set by MiniMap()

    bool                               MiniMapEnabled;
    ImNodesMiniMapLocation             MiniMapLocation;
    float                              MiniMapSizeFraction;
    ImNodesMiniMapNodeHoveringCallback MiniMapNodeHoveringCallback;
    void*                              MiniMapNodeHoveringCallbackUserData;

    // Mini-map state set during EndNodeEditor() call

    ImRect MiniMapRectScreenSpace;
    ImRect MiniMapContentScreenSpace;
    float  MiniMapScaling;

    ImNodesEditorContext()
        : Nodes(), Pins(), Links(), Panning(0.f, 0.f), SelectedNodeIndices(), SelectedLinkIndices(),
          ClickInteraction(), MiniMapEnabled(false), MiniMapSizeFraction(0.0f),
          MiniMapNodeHoveringCallback(NULL), MiniMapNodeHoveringCallbackUserData(NULL),
          MiniMapScaling(0.0f)
    {
    }
};

struct ImNodesContext
{
    ImNodesEditorContext* DefaultEditorCtx;
    ImNodesEditorContext* EditorCtx;

    // Canvas draw list and helper state
    ImDrawList*   CanvasDrawList;
    ImGuiStorage  NodeIdxToSubmissionIdx;
    ImVector<int> NodeIdxSubmissionOrder;
    ImVector<int> NodeIndicesOverlappingWithMouse;
    ImVector<int> OccludedPinIndices;

    // Canvas extents
    ImVec2 CanvasOriginScreenSpace;
    ImRect CanvasRectScreenSpace;

<<<<<<< HEAD
    // MiniMap state
    ImRect                             MiniMapRectScreenSpace;
    ImVec2                             MiniMapRectSnappingOffset;
    float                              MiniMapZoom;
    ImNodesMiniMapNodeHoveringCallback MiniMapNodeHoveringCallback;
    ImNodesMiniMapNodeHoveringCallbackUserData MiniMapNodeHoveringCallbackUserData;

=======
>>>>>>> cbd5b230
    // Debug helpers
    ImNodesScope CurrentScope;

    // Configuration state
    ImNodesIO                        Io;
    ImNodesStyle                     Style;
    ImVector<ImNodesColElement>      ColorModifierStack;
    ImVector<ImNodesStyleVarElement> StyleModifierStack;
    ImGuiTextBuffer                  TextBuffer;

    int           CurrentAttributeFlags;
    ImVector<int> AttributeFlagStack;

    // UI element state
    int CurrentNodeIdx;
    int CurrentPinIdx;
    int CurrentAttributeId;

    ImOptionalIndex HoveredNodeIdx;
    ImOptionalIndex HoveredLinkIdx;
    ImOptionalIndex HoveredPinIdx;

    ImOptionalIndex DeletedLinkIdx;
    ImOptionalIndex SnapLinkIdx;

    // Event helper state
    // TODO: this should be a part of a state machine, and not a member of the global struct.
    // Unclear what parts of the code this relates to.
    int ImNodesUIState;

    int  ActiveAttributeId;
    bool ActiveAttribute;

    // ImGui::IO cache

    ImVec2 MousePos;

    bool  LeftMouseClicked;
    bool  LeftMouseReleased;
    bool  AltMouseClicked;
    bool  LeftMouseDragging;
    bool  AltMouseDragging;
    float AltMouseScrollDelta;
};

namespace IMNODES_NAMESPACE
{
static inline ImNodesEditorContext& EditorContextGet()
{
    // No editor context was set! Did you forget to call ImNodes::CreateContext()?
    assert(GImNodes->EditorCtx != NULL);
    return *GImNodes->EditorCtx;
}

// [SECTION] ObjectPool implementation

template<typename T>
static inline int ObjectPoolFind(const ImObjectPool<T>& objects, const int id)
{
    const int index = objects.IdMap.GetInt(static_cast<ImGuiID>(id), -1);
    return index;
}

template<typename T>
static inline void ObjectPoolUpdate(ImObjectPool<T>& objects)
{
    for (int i = 0; i < objects.InUse.size(); ++i)
    {
        const int id = objects.Pool[i].Id;

        if (!objects.InUse[i] && objects.IdMap.GetInt(id, -1) == i)
        {
            objects.IdMap.SetInt(id, -1);
            objects.FreeList.push_back(i);
            (objects.Pool.Data + i)->~T();
        }
    }
}

template<>
inline void ObjectPoolUpdate(ImObjectPool<ImNodeData>& nodes)
{
    for (int i = 0; i < nodes.InUse.size(); ++i)
    {
        if (nodes.InUse[i])
        {
            nodes.Pool[i].PinIndices.clear();
        }
        else 
        {
            const int id = nodes.Pool[i].Id;

            if (nodes.IdMap.GetInt(id, -1) == i)
            {
                // Remove node idx form depth stack the first time we detect that this idx slot is
                // unused
                ImVector<int>&   depth_stack = EditorContextGet().NodeDepthOrder;
                const int* const elem = depth_stack.find(i);
                assert(elem != depth_stack.end());
                depth_stack.erase(elem);

                nodes.IdMap.SetInt(id, -1);
                nodes.FreeList.push_back(i);
                (nodes.Pool.Data + i)->~ImNodeData();
            }

        }
    }
}

template<typename T>
static inline void ObjectPoolReset(ImObjectPool<T>& objects)
{
    if (!objects.InUse.empty())
    {
        memset(objects.InUse.Data, 0, objects.InUse.size_in_bytes());
    }
}

template<typename T>
static inline int ObjectPoolFindOrCreateIndex(ImObjectPool<T>& objects, const int id)
{
    int index = objects.IdMap.GetInt(static_cast<ImGuiID>(id), -1);

    // Construct new object
    if (index == -1)
    {
        if (objects.FreeList.empty())
        {
            index = objects.Pool.size();
            IM_ASSERT(objects.Pool.size() == objects.InUse.size());
            const int new_size = objects.Pool.size() + 1;
            objects.Pool.resize(new_size);
            objects.InUse.resize(new_size);
        }
        else
        {
            index = objects.FreeList.back();
            objects.FreeList.pop_back();
        }
        IM_PLACEMENT_NEW(objects.Pool.Data + index) T(id);
        objects.IdMap.SetInt(static_cast<ImGuiID>(id), index);
    }

    // Flag it as used
    objects.InUse[index] = true;

    return index;
}

template<>
inline int ObjectPoolFindOrCreateIndex(ImObjectPool<ImNodeData>& nodes, const int node_id)
{
    int node_idx = nodes.IdMap.GetInt(static_cast<ImGuiID>(node_id), -1);

    // Construct new node
    if (node_idx == -1)
    {
        if (nodes.FreeList.empty())
        {
            node_idx = nodes.Pool.size();
            IM_ASSERT(nodes.Pool.size() == nodes.InUse.size());
            const int new_size = nodes.Pool.size() + 1;
            nodes.Pool.resize(new_size);
            nodes.InUse.resize(new_size);
        }
        else
        {
            node_idx = nodes.FreeList.back();
            nodes.FreeList.pop_back();
        }
        IM_PLACEMENT_NEW(nodes.Pool.Data + node_idx) ImNodeData(node_id);
        nodes.IdMap.SetInt(static_cast<ImGuiID>(node_id), node_idx);

        ImNodesEditorContext& editor = EditorContextGet();
        editor.NodeDepthOrder.push_back(node_idx);
    }

    // Flag node as used
    nodes.InUse[node_idx] = true;

    return node_idx;
}

template<typename T>
static inline T& ObjectPoolFindOrCreateObject(ImObjectPool<T>& objects, const int id)
{
    const int index = ObjectPoolFindOrCreateIndex(objects, id);
    return objects.Pool[index];
}
} // namespace IMNODES_NAMESPACE<|MERGE_RESOLUTION|>--- conflicted
+++ resolved
@@ -270,7 +270,7 @@
     ImNodesMiniMapLocation             MiniMapLocation;
     float                              MiniMapSizeFraction;
     ImNodesMiniMapNodeHoveringCallback MiniMapNodeHoveringCallback;
-    void*                              MiniMapNodeHoveringCallbackUserData;
+    ImNodesMiniMapNodeHoveringCallbackUserData MiniMapNodeHoveringCallbackUserData;
 
     // Mini-map state set during EndNodeEditor() call
 
@@ -303,16 +303,6 @@
     ImVec2 CanvasOriginScreenSpace;
     ImRect CanvasRectScreenSpace;
 
-<<<<<<< HEAD
-    // MiniMap state
-    ImRect                             MiniMapRectScreenSpace;
-    ImVec2                             MiniMapRectSnappingOffset;
-    float                              MiniMapZoom;
-    ImNodesMiniMapNodeHoveringCallback MiniMapNodeHoveringCallback;
-    ImNodesMiniMapNodeHoveringCallbackUserData MiniMapNodeHoveringCallbackUserData;
-
-=======
->>>>>>> cbd5b230
     // Debug helpers
     ImNodesScope CurrentScope;
 
