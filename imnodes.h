#pragma once

#include <stddef.h>

struct ImVec2;

namespace imnodes
{
enum ColorStyle
{
    ColorStyle_NodeBackground = 0,
    ColorStyle_NodeBackgroundHovered,
    ColorStyle_NodeBackgroundSelected,
    ColorStyle_NodeOutline,
    ColorStyle_TitleBar,
    ColorStyle_TitleBarHovered,
    ColorStyle_TitleBarSelected,
    ColorStyle_Link,
    ColorStyle_LinkHovered,
    ColorStyle_LinkSelected,
    ColorStyle_Pin,
    ColorStyle_PinHovered,
    ColorStyle_PinOutline,
    ColorStyle_BoxSelector,
    ColorStyle_BoxSelectorOutline,
    ColorStyle_GridBackground,
    ColorStyle_GridLine,
    ColorStyle_Count
};

enum StyleVar
{
    StyleVar_GridSpacing = 0,
    StyleVar_NodeCornerRounding,
    StyleVar_NodePaddingHorizontal,
    StyleVar_NodePaddingVertical
};

enum StyleFlags
{
    StyleFlags_None = 0,
    StyleFlags_NodeOutline = 1 << 0,
    StyleFlags_PinOutline = 1 << 1,
    StyleFlags_GridLines = 1 << 2
};

struct Style
{
    float grid_spacing = 32.f;

    float node_corner_rounding = 4.0f;
    float node_padding_horizontal = 8.0f;
    float node_padding_vertical = 8.0f;

    float link_thickness = 3.0f;
    float link_line_segments_per_length = 0.1f;
    float link_hover_distance = 7.0f;

    float pin_radius = 4.0f;
    float pin_hover_radius = 10.0f;

    StyleFlags flags =
        StyleFlags(StyleFlags_NodeOutline | StyleFlags_GridLines);
    // Set these mid-frame using Push/PopColorStyle. You can index this color
    // array with with a ColorStyle enum value.
    unsigned int colors[ColorStyle_Count];
};

// An editor context corresponds to a set of nodes in a single workspace
// (created with a single Begin/EndNodeEditor pair)
//
// By default, the library creates an editor context behind the scenes, so
// using any of the imnodes functions doesn't require you to explicitly create a
// context.
struct EditorContext;

EditorContext* EditorContextCreate();
void EditorContextFree(EditorContext*);
void EditorContextSet(EditorContext*);
void EditorContextResetPanning(const ImVec2& pos);
<<<<<<< HEAD
void EditorContextMoveToNode(const int node_id);
=======
>>>>>>> 11177fc7

// Initialize the node editor system.
void Initialize();
void Shutdown();

// Returns the global style struct. See the struct declaration for default
// values.
Style& GetStyle();
// Style presets matching the dear imgui styles of the same name.
void StyleColorsDark(); // on by default
void StyleColorsClassic();
void StyleColorsLight();

// The top-level function call. Call this before calling BeginNode/EndNode.
// Calling this function will result the node editor grid workspace being
// rendered.
void BeginNodeEditor();
void EndNodeEditor();

// Use PushColorStyle and PopColorStyle to modify Style::colors mid-frame.
void PushColorStyle(ColorStyle item, unsigned int color);
void PopColorStyle();
void PushStyleVar(StyleVar style_item, float value);
void PopStyleVar();

void BeginNode(int id);
void EndNode();

// Attributes are ImGui UI elements embedded within the node. Attributes have
// circular pins rendered next to them. Links are created between pins.
//
// Input and output attributes are otherwise the same, except that pins are
// rendered on the left of the node for input attributes, and on the right side
// for output attributes.
//
// The attribute ids must be unique.
void BeginInputAttribute(int id);
void BeginOutputAttribute(int id);
void EndAttribute();

// Render a link between attributes.
// The attributes ids used here must match the ids used in
// Begin(Input|Output)Attribute function calls. The order of start_attr and
// end_attr doesn't make a difference for rendering the link.
void Link(int id, int start_attr, int end_attr);

// Set's the node's position corresponding to the node id. You can even set the
// position before the node has been created with BeginNode().
void SetNodePos(int node_id, const ImVec2& pos);
void SetNodeOriginPos(int node_id, const ImVec2& origin_pos);
// Set the node name corresponding to the node id. The node name is displayed in
// the node's title bar.
void SetNodeName(int node_id, const char* name);
void SetNodeDraggable(int node_id, const bool dragable);

// The following functions return true if a UI element is being hovered over by
// the mouse cursor. Assigns the id of the UI element being hovered over to the
// function argument. Use these functions after EndNodeEditor() has been called.
bool IsNodeHovered(int* node_id);
bool IsLinkHovered(int* link_id);
bool IsPinHovered(int* attribute_id);

// Use The following two functions to query the number of selected nodes or
// links in the current editor. Use after calling EndNodeEditor().
int NumSelectedNodes();
int NumSelectedLinks();
// Get the selected node/link ids. The pointer argument should point to an
// integer array with at least as many elements as the respective
// NumSelectedNodes/NumSelectedLinks function call returned.
void GetSelectedNodes(int* node_ids);
void GetSelectedLinks(int* link_ids);

// Was the previous attribute active? This will continuously return true while
// the left mouse button is being pressed over the UI content of the attribute.
bool IsAttributeActive();
// Was any attribute active? If so, sets the active attribute id to the output
// function argument.
bool IsAnyAttributeActive(int* attribute_id = 0);

// The following functions should be used after calling EndNodeEditor().
//
// Is the user dragging a new link?
bool IsLinkStarted(int* started_at_attr);
// Did the user drop the new link before connecting it to a second attribute?
bool IsLinkDropped();
// Did the user create a new link?
bool IsLinkCreated(int* started_at_attr, int* ended_at_attr);

// Use the following functions to write the editor context's state to a string,
// or directly to a file. The editor context is serialized in the INI file
// format.

const char* SaveCurrentEditorStateToIniString(size_t* data_size = NULL);
const char* SaveEditorStateToIniString(
    const EditorContext* editor,
    size_t* data_size = NULL);

void LoadCurrentEditorStateFromIniString(const char* data, size_t data_size);
void LoadEditorStateFromIniString(
    EditorContext* editor,
    const char* data,
    size_t data_size);

void SaveCurrentEditorStateToIniFile(const char* file_name);
void SaveEditorStateToIniFile(
    const EditorContext* editor,
    const char* file_name);

void LoadCurrentEditorStateFromIniFile(const char* file_name);
void LoadEditorStateFromIniFile(EditorContext* editor, const char* file_name);
} // namespace imnodes<|MERGE_RESOLUTION|>--- conflicted
+++ resolved
@@ -12,7 +12,7 @@
     ColorStyle_NodeBackgroundHovered,
     ColorStyle_NodeBackgroundSelected,
     ColorStyle_NodeOutline,
-    ColorStyle_TitleBar,
+    ColorStyle_TitleBar,f
     ColorStyle_TitleBarHovered,
     ColorStyle_TitleBarSelected,
     ColorStyle_Link,
@@ -78,10 +78,7 @@
 void EditorContextFree(EditorContext*);
 void EditorContextSet(EditorContext*);
 void EditorContextResetPanning(const ImVec2& pos);
-<<<<<<< HEAD
 void EditorContextMoveToNode(const int node_id);
-=======
->>>>>>> 11177fc7
 
 // Initialize the node editor system.
 void Initialize();
